--- conflicted
+++ resolved
@@ -663,8 +663,5 @@
     @test 0 ≤ x ≤ 1
 end
 
-<<<<<<< HEAD
 include("couplings.jl")
-=======
-include("norm_flows.jl")
->>>>>>> 26ba5a87
+include("norm_flows.jl")