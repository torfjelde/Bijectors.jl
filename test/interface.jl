using Test
using Bijectors
using Random
using LinearAlgebra
using ForwardDiff

Random.seed!(123)

struct NonInvertibleBijector{AD} <: ADBijector{AD} end

# Scalar tests
@testset "Interface" begin
    @testset "<: ADBijector{AD}" begin
        (b::NonInvertibleBijector)(x) = clamp.(x, 0, 1)

        b = NonInvertibleBijector{Bijectors.ADBackend()}()
        @test_throws Bijectors.SingularJacobianException logabsdetjac(b, [1.0, 10.0])
    end
    
    @testset "Univariate" begin
        # Tests with scalar-valued distributions.
        uni_dists = [
            Arcsine(2, 4),
            Beta(2,2),
            BetaPrime(),
            Biweight(),
            Cauchy(),
            Chi(3),
            Chisq(2),
            Cosine(),
            Epanechnikov(),
            Erlang(),
            Exponential(),
            FDist(1, 1),
            Frechet(),
            Gamma(),
            InverseGamma(),
            InverseGaussian(),
            # Kolmogorov(),
            Laplace(),
            Levy(),
            Logistic(),
            LogNormal(1.0, 2.5),
            Normal(0.1, 2.5),
            Pareto(),
            Rayleigh(1.0),
            TDist(2),
            TruncatedNormal(0, 1, -Inf, 2),
        ]
        
        for dist in uni_dists
            @testset "$dist: dist" begin
                td = transformed(dist)

                # single sample
                y = rand(td)
                x = inv(td.transform)(y)
                @test y == td.transform(x)
                @test logpdf(td, y) ≈ logpdf_with_trans(dist, x, true)

                # logpdf_with_jac
                lp, logjac = logpdf_with_jac(td, y)
                @test lp ≈ logpdf(td, y)
                @test logjac ≈ logabsdetjacinv(td.transform, y)

                # multi-sample
                y = rand(td, 10)
                x = inv(td.transform).(y)
                @test logpdf.(td, y) ≈ logpdf_with_trans.(dist, x, true)

                # logpdf corresponds to logpdf_with_trans
                d = dist
                b = bijector(d)
                x = rand(d)
                y = b(x)
                @test logpdf(d, inv(b)(y)) + logabsdetjacinv(b, y) ≈ logpdf_with_trans(d, x, true)
                @test logpdf(d, x) - logabsdetjac(b, x) ≈ logpdf_with_trans(d, x, true)

                # forward
                f = forward(td)
                @test f.x ≈ inv(td.transform)(f.y)
                @test f.y ≈ td.transform(f.x)
                @test f.logabsdetjac ≈ logabsdetjac(td.transform, f.x)
                @test f.logpdf ≈ logpdf_with_trans(td.dist, f.x, true)
                @test f.logpdf ≈ logpdf(td.dist, f.x) - f.logabsdetjac

                # verify against AD
                d = dist
                b = bijector(d)
                x = rand(d)
                y = b(x)
                @test log(abs(ForwardDiff.derivative(b, x))) ≈ logabsdetjac(b, x)
                @test log(abs(ForwardDiff.derivative(inv(b), y))) ≈ logabsdetjac(inv(b), y)
            end

            @testset "$dist: ForwardDiff AD" begin
                x = rand(dist)
                b = DistributionBijector{Bijectors.ADBackend(:forward_diff), typeof(dist)}(dist)
                
                @test abs(det(Bijectors.jacobian(b, x))) > 0
                @test logabsdetjac(b, x) ≠ Inf

                y = b(x)
                b⁻¹ = inv(b)
                @test abs(det(Bijectors.jacobian(b⁻¹, y))) > 0
                @test logabsdetjac(b⁻¹, y) ≠ Inf
            end

            @testset "$dist: Tracker AD" begin
                x = rand(dist)
                b = DistributionBijector{Bijectors.ADBackend(:reverse_diff), typeof(dist)}(dist)
                
                @test abs(det(Bijectors.jacobian(b, x))) > 0
                @test logabsdetjac(b, x) ≠ Inf

                y = b(x)
                b⁻¹ = inv(b)
                @test abs(det(Bijectors.jacobian(b⁻¹, y))) > 0
                @test logabsdetjac(b⁻¹, y) ≠ Inf
            end
        end
    end

    @testset "Truncated" begin
        d = Truncated(Normal(), -1, 1)
        b = bijector(d)
        x = rand(d)
        @test b(x) == link(d, x)

        d = Truncated(Normal(), -Inf, 1)
        b = bijector(d)
        x = rand(d)
        @test b(x) == link(d, x)

        d = Truncated(Normal(), 1, Inf)
        b = bijector(d)
        x = rand(d)
        @test b(x) == link(d, x)
    end

    @testset "Multivariate" begin
        vector_dists = [
            Dirichlet(2, 3),
            Dirichlet([1000 * one(Float64), eps(Float64)]),
            Dirichlet([eps(Float64), 1000 * one(Float64)]),
            MvNormal(randn(10), exp.(randn(10))),
            MvLogNormal(MvNormal(randn(10), exp.(randn(10)))),
            Dirichlet([1000 * one(Float64), eps(Float64)]), 
            Dirichlet([eps(Float64), 1000 * one(Float64)]),
        ]

        for dist in vector_dists
            @testset "$dist: dist" begin
                dist = Dirichlet([eps(Float64), 1000 * one(Float64)])
                td = transformed(dist)

                # single sample
                y = rand(td)
                x = inv(td.transform)(y)
                @test y == td.transform(x)
                @test logpdf(td, y) ≈ logpdf_with_trans(dist, x, true)

                # logpdf_with_jac
                lp, logjac = logpdf_with_jac(td, y)
                @test lp ≈ logpdf(td, y)
                @test logjac ≈ logabsdetjacinv(td.transform, y)

                # multi-sample
                y = rand(td, 10)
                x = inv(td.transform)(y)
                @test logpdf(td, y) ≈ logpdf_with_trans(dist, x, true)

                # forward
                f = forward(td)
                @test f.x ≈ inv(td.transform)(f.y)
                @test f.y ≈ td.transform(f.x)
                @test f.logabsdetjac ≈ logabsdetjac(td.transform, f.x)
                @test f.logpdf ≈ logpdf_with_trans(td.dist, f.x, true)

                # verify against AD
                # similar to what we do in test/transform.jl for Dirichlet
                if dist isa Dirichlet
                    b = Bijectors.SimplexBijector{Val{false}}()
                    x = rand(dist)
                    y = b(x)
                    @test log(abs(det(ForwardDiff.jacobian(b, x)))) ≈ logabsdetjac(b, x)
                    @test log(abs(det(ForwardDiff.jacobian(inv(b), y)))) ≈ logabsdetjac(inv(b), y)
                else
                    b = bijector(dist)
                    x = rand(dist)
                    y = b(x)
                    @test log(abs(det(ForwardDiff.jacobian(b, x)))) ≈ logabsdetjac(b, x)
                    @test log(abs(det(ForwardDiff.jacobian(inv(b), y)))) ≈ logabsdetjac(inv(b), y)
                end
            end
        end
    end

    @testset "Matrix variate" begin
        v = 7.0
        S = Matrix(1.0I, 2, 2)
        S[1, 2] = S[2, 1] = 0.5

        matrix_dists = [
            Wishart(v,S),
            InverseWishart(v,S)
        ]
        
        for dist in matrix_dists
            @testset "$dist: dist" begin
                td = transformed(dist)

                # single sample
                y = rand(td)
                x = inv(td.transform)(y)
                @test logpdf(td, y) ≈ logpdf_with_trans(dist, x, true)

                # TODO: implement `logabsdetjac` for these
                # logpdf_with_jac
                # lp, logjac = logpdf_with_jac(td, y)
                # @test lp ≈ logpdf(td, y)
                # @test logjac ≈ logabsdetjacinv(td.transform, y)

                # multi-sample
                y = rand(td, 10)
                x = inv(td.transform)(y)
                @test logpdf(td, y) ≈ logpdf_with_trans(dist, x, true)
            end
        end
    end

    @testset "Composition <: Bijector" begin
        d = Beta()
        td = transformed(d)

        x = rand(d)
        y = td.transform(x)

        b = Bijectors.composel(td.transform, Bijectors.Identity())
        ib = inv(b)

        @test forward(b, x) == forward(td.transform, x)
        @test forward(ib, y) == forward(inv(td.transform), y)

        # inverse works fine for composition
        cb = b ∘ ib
        @test cb(x) ≈ x

        cb2 = cb ∘ cb
        @test cb(x) ≈ x

        # ensures that the `logabsdetjac` is correct
        x = rand(d)
        b = inv(bijector(d))
        @test logabsdetjac(b ∘ b, x) ≈ logabsdetjac(b, b(x)) + logabsdetjac(b, x)

        # order of composed evaluation
        b1 = DistributionBijector(d)
        b2 = DistributionBijector(Gamma())

        cb = b1 ∘ b2
        @test cb(x) ≈ b1(b2(x))

        # contrived example
        b = bijector(d)
        cb = inv(b) ∘ b
        cb = cb ∘ cb
        @test (cb ∘ cb ∘ cb ∘ cb ∘ cb)(x) ≈ x

        # forward for tuple and array
        d = Beta()
        b = inv(bijector(d))
        b⁻¹ = inv(b)
        x = rand(d)

        cb_t = b⁻¹ ∘ b⁻¹
        f_t = forward(cb_t, x)

        cb_a = Composed([b⁻¹, b⁻¹])
        f_a = forward(cb_a, x)

        @test f_t == f_a
    end

    @testset "Stacked <: Bijector" begin
        # `logabsdetjac` without AD
        d = Beta()
        b = bijector(d)
        x = rand(d)
        y = b(x)
        sb = vcat(b, b, inv(b), inv(b))
        @test logabsdetjac(sb, [x, x, y, y]) ≈ 0.0

        # `logabsdetjac` with AD
        b = DistributionBijector(d)
        y = b(x)
        sb1 = vcat(b, b, inv(b), inv(b))             # <= tuple
        sb2 = Stacked([b, b, inv(b), inv(b)])        # <= Array
        @test logabsdetjac(sb1, [x, x, y, y]) ≈ 0.0
        @test logabsdetjac(sb2, [x, x, y, y]) ≈ 0.0

        @testset "Stacked: ADVI with MvNormal" begin
            # MvNormal test
<<<<<<< HEAD
            d = MvNormal(zeros(10), ones(10))
=======
>>>>>>> e168ce0c
            dists = [
                Beta(),
                Beta(),
                Beta(),
                InverseGamma(),
                InverseGamma(),
                Gamma(),
                Gamma(),
                InverseGamma(),
                Cauchy(),
<<<<<<< HEAD
                Gamma()
            ]
            bs = bijector.(dists)    # constrained-to-unconstrained bijectors for dists
            ibs = inv.(bs)           # invert, so we get unconstrained-to-constrained
            sb = vcat(ibs...)        # => Stacked <: Bijector
=======
                Gamma(),
                MvNormal(zeros(2), ones(2))
            ]

            ranges = []
            idx = 1
            for i = 1:length(dists)
                d = dists[i]
                push!(ranges, idx:idx + length(d) - 1)
                idx += length(d)
            end

            num_params = ranges[end][end]
            d = MvNormal(zeros(num_params), ones(num_params))

            # Stacked{<:Array}
            bs = bijector.(dists)     # constrained-to-unconstrained bijectors for dists
            ibs = inv.(bs)            # invert, so we get unconstrained-to-constrained
            sb = Stacked(ibs, ranges) # => Stacked <: Bijector
            x = rand(d)
            sb(x)
>>>>>>> e168ce0c
            @test sb isa Stacked

            td = transformed(d, sb)  # => MultivariateTransformed <: Distribution{Multivariate, Continuous}
            @test td isa Distribution{Multivariate, Continuous}

<<<<<<< HEAD
            y = rand(td)

            bs = bijector.(tuple(dists...))
            ibs = inv.(bs)
            sb = vcat(ibs...)
=======
            # check that wrong ranges fails
            sb = vcat(ibs...)
            td = transformed(d, sb)
            x = rand(d)
            @test_throws AssertionError sb(x)

            # Stacked{<:Tuple}
            bs = bijector.(tuple(dists...))
            ibs = inv.(bs)
            sb = Stacked(ibs, ranges)
>>>>>>> e168ce0c
            isb = inv(sb)
            @test sb isa Stacked{<: Tuple}

            # inverse
<<<<<<< HEAD
=======
            td = transformed(d, sb)
>>>>>>> e168ce0c
            y = rand(td)
            x = isb(y)
            @test sb(x) ≈ y

<<<<<<< HEAD
=======
            # verification of computation
            x = rand(d)
            y = sb(x)
            y_ = vcat([ibs[i](x[ranges[i]]) for i = 1:length(dists)]...)
            x_ = vcat([bs[i](y[ranges[i]]) for i = 1:length(dists)]...)
            @test x ≈ x_
            @test y ≈ y_

>>>>>>> e168ce0c
            # AD verification
            @test log(abs(det(ForwardDiff.jacobian(sb, x)))) ≈ logabsdetjac(sb, x)
            @test log(abs(det(ForwardDiff.jacobian(isb, y)))) ≈ logabsdetjac(isb, y)
        end
    end

<<<<<<< HEAD
    @testset "Update" begin
        dists = [Normal(), Gamma()]
        for d in dists
            td = transformed(d)

            θ = (1.0, 1.0)

            td = update(td, θ...)

            @test params(td.dist) == θ
            @test params(td) == θ
        end
    end

=======
>>>>>>> e168ce0c
    @testset "Example: ADVI single" begin
        # Usage in ADVI
        d = Beta()
        b = DistributionBijector(d)    # [0, 1] → ℝ
        ib = inv(b)                    # ℝ → [0, 1]
        td = transformed(Normal(), ib) # x ∼ 𝓝(0, 1) then f(x) ∈ [0, 1]
        x = rand(td)                   # ∈ [0, 1]
        @test 0 ≤ x ≤ 1
    end
end<|MERGE_RESOLUTION|>--- conflicted
+++ resolved
@@ -301,10 +301,6 @@
 
         @testset "Stacked: ADVI with MvNormal" begin
             # MvNormal test
-<<<<<<< HEAD
-            d = MvNormal(zeros(10), ones(10))
-=======
->>>>>>> e168ce0c
             dists = [
                 Beta(),
                 Beta(),
@@ -315,13 +311,6 @@
                 Gamma(),
                 InverseGamma(),
                 Cauchy(),
-<<<<<<< HEAD
-                Gamma()
-            ]
-            bs = bijector.(dists)    # constrained-to-unconstrained bijectors for dists
-            ibs = inv.(bs)           # invert, so we get unconstrained-to-constrained
-            sb = vcat(ibs...)        # => Stacked <: Bijector
-=======
                 Gamma(),
                 MvNormal(zeros(2), ones(2))
             ]
@@ -343,19 +332,11 @@
             sb = Stacked(ibs, ranges) # => Stacked <: Bijector
             x = rand(d)
             sb(x)
->>>>>>> e168ce0c
             @test sb isa Stacked
 
             td = transformed(d, sb)  # => MultivariateTransformed <: Distribution{Multivariate, Continuous}
             @test td isa Distribution{Multivariate, Continuous}
 
-<<<<<<< HEAD
-            y = rand(td)
-
-            bs = bijector.(tuple(dists...))
-            ibs = inv.(bs)
-            sb = vcat(ibs...)
-=======
             # check that wrong ranges fails
             sb = vcat(ibs...)
             td = transformed(d, sb)
@@ -366,21 +347,15 @@
             bs = bijector.(tuple(dists...))
             ibs = inv.(bs)
             sb = Stacked(ibs, ranges)
->>>>>>> e168ce0c
             isb = inv(sb)
             @test sb isa Stacked{<: Tuple}
 
             # inverse
-<<<<<<< HEAD
-=======
             td = transformed(d, sb)
->>>>>>> e168ce0c
             y = rand(td)
             x = isb(y)
             @test sb(x) ≈ y
 
-<<<<<<< HEAD
-=======
             # verification of computation
             x = rand(d)
             y = sb(x)
@@ -389,14 +364,12 @@
             @test x ≈ x_
             @test y ≈ y_
 
->>>>>>> e168ce0c
             # AD verification
             @test log(abs(det(ForwardDiff.jacobian(sb, x)))) ≈ logabsdetjac(sb, x)
             @test log(abs(det(ForwardDiff.jacobian(isb, y)))) ≈ logabsdetjac(isb, y)
         end
     end
 
-<<<<<<< HEAD
     @testset "Update" begin
         dists = [Normal(), Gamma()]
         for d in dists
@@ -411,8 +384,6 @@
         end
     end
 
-=======
->>>>>>> e168ce0c
     @testset "Example: ADVI single" begin
         # Usage in ADVI
         d = Beta()
