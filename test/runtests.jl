--- conflicted
+++ resolved
@@ -20,12 +20,6 @@
         end
     end
 end
-<<<<<<< HEAD
-include("transform.jl")
-include("norm_flows.jl")
-include("bijectors/permute.jl")
-include("bijectors/couplings.jl")
-=======
 
 stg = get_stage()
 if stg in ("nonAD", "all")
@@ -39,5 +33,4 @@
 if stg != "nonAD"
     include("ad/ad_test_utils.jl")
     include("ad/distributions.jl")
-end
->>>>>>> 1f3b581a
+end