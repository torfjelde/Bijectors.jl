using Bijectors

using Combinatorics
using DistributionsAD
using FiniteDiff
using ForwardDiff
using ReverseDiff
using Tracker
using Zygote

using Random, LinearAlgebra, Test

using Bijectors: Log, Exp, Shift, Scale, Logit, SimplexBijector, PDBijector, Permute,
    PlanarLayer, RadialLayer, Stacked, TruncatedBijector, ADBijector

using DistributionsAD: TuringUniform, TuringMvNormal, TuringMvLogNormal,
    TuringPoissonBinomial

const is_TRAVIS = haskey(ENV, "TRAVIS")
const GROUP = get(ENV, "GROUP", "All")

# Always include this since it can be useful for other tests.
include("ad/utils.jl")
include("bijectors/utils.jl")

if GROUP == "All" || GROUP == "Interface"
    include("interface.jl")
    include("transform.jl")
    include("norm_flows.jl")
    include("bijectors/permute.jl")
<<<<<<< HEAD
    include("bijectors/leaky_relu.jl")
=======
    include("bijectors/coupling.jl")
>>>>>>> 84314e76
end

if !is_TRAVIS && (GROUP == "All" || GROUP == "AD")
    include("ad/distributions.jl")
end
<|MERGE_RESOLUTION|>--- conflicted
+++ resolved
@@ -28,11 +28,8 @@
     include("transform.jl")
     include("norm_flows.jl")
     include("bijectors/permute.jl")
-<<<<<<< HEAD
     include("bijectors/leaky_relu.jl")
-=======
     include("bijectors/coupling.jl")
->>>>>>> 84314e76
 end
 
 if !is_TRAVIS && (GROUP == "All" || GROUP == "AD")
