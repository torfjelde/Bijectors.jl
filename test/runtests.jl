--- conflicted
+++ resolved
@@ -28,12 +28,9 @@
     include("transform.jl")
     include("norm_flows.jl")
     include("bijectors/permute.jl")
-<<<<<<< HEAD
     include("bijectors/named_bijector.jl")
-=======
     include("bijectors/leaky_relu.jl")
     include("bijectors/coupling.jl")
->>>>>>> f48c1fe3
 end
 
 if !is_TRAVIS && (GROUP == "All" || GROUP == "AD")
