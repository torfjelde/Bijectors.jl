--- conflicted
+++ resolved
@@ -286,11 +286,7 @@
 We can also do _multivariate_ ADVI using the `Stacked` bijector. `Stacked` gives us a way to combine univariate and/or multivariate bijectors into a singe multivariate bijector. Say you have a vector `x` of length 2 and you want to transform the first entry using `Exp` and the second entry using `Log`. `Stacked` gives you an easy and efficient way of representing such a bijector.
 
 ```julia
-<<<<<<< HEAD
 julia> using Bijectors, Random; Random.seed!(42);
-=======
-julia> using Bijectors
->>>>>>> 16318d9b
 
 julia> using Bijectors: Exp, Log, SimplexBijector
 
@@ -334,7 +330,6 @@
 
 julia> # Construct the transform
        bs = bijector.(dists)     # constrained-to-unconstrained bijectors for dists
-<<<<<<< HEAD
 (Logit{Float64}(a=0.0, b=1.0), Log{Dim=0}(), SimplexBijector{Val{true}}())
 
 julia> ibs = inv.(bs)            # invert, so we get unconstrained-to-constrained
@@ -358,32 +353,16 @@
 ranges: (1:1, 2:2, 3:4)
 )
 
-=======
-(Logit{Float64}(0.0, 1.0), Log(), SimplexBijector{Val{true}}())
-
-julia> ibs = inv.(bs)            # invert, so we get unconstrained-to-constrained
-(Inversed{Logit{Float64}}(Logit{Float64}(0.0, 1.0)), Exp(), Inversed{SimplexBijector{Val{true}}}(SimplexBijector{Val{true}}()))
-
-julia> sb = Stacked(ibs, ranges) # => Stacked <: Bijector
-Stacked{Tuple{Inversed{Logit{Float64}},Exp,Inversed{SimplexBijector{Val{true}}}},3}((Inversed{Logit{Float64}}(Logit{Float64}(0.0, 1.0)), Exp(), Inversed{SimplexBijector{Val{true}}}(SimplexBijector{Val{true}}())), (1:1, 2:2, 3:4))
->>>>>>> 16318d9b
 
 julia> # Mean-field normal with unconstrained-to-constrained stacked bijector
        td = transformed(d, sb);
 
 julia> y = rand(td)
 4-element Array{Float64,1}:
-<<<<<<< HEAD
  0.36446726136766217
  0.6412195576273355 
  0.5067884173521743 
  0.4932115826478257 
-=======
- 0.33551575658457006
- 0.12139631354191643
- 0.3900060432982573 
- 0.6099939567017427 
->>>>>>> 16318d9b
 
 julia> 0.0 ≤ y[1] ≤ 1.0   # => true
 true
@@ -516,7 +495,7 @@
 
 julia> y = rand(td)
 2-element Array{Float64,1}:
- 1.026123210859092 
+ 1.026123210859092
  0.4412529471603579
 
 julia> 0 < y[1]
