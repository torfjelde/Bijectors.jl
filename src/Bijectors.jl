module Bijectors

using Reexport, Requires
@reexport using Distributions
using StatsFuns
using LinearAlgebra
using MappedArrays
using Roots

export  TransformDistribution,
        PositiveDistribution,
        UnitDistribution,
        SimplexDistribution,
        PDMatDistribution,
        link,
        invlink,
        logpdf_with_trans,
        isclosedform,
        link_jacobian,
        invlink_jacobian,
        transform,
        forward,
        logabsdetjac,
        logabsdetjacinv,
        Bijector,
        ADBijector,
        Inversed,
        Composed,
        compose,
        Stacked,
        stack,
        Identity,
        DistributionBijector,
        bijector,
        transformed,
        TransformedDistribution,
        UnivariateTransformed,
        MultivariateTransformed,
        logpdf_with_jac,
        logpdf_forward,
        PlanarLayer,
        RadialLayer,
<<<<<<< HEAD
        CouplingLayer
=======
        InvertibleBatchNorm
>>>>>>> 980f2106

const DEBUG = Bool(parse(Int, get(ENV, "DEBUG_BIJECTORS", "0")))
_debug(str) = @debug str

_eps(::Type{T}) where {T} = T(eps(T))
_eps(::Type{Real}) = eps(Float64)

#=
  NOTE: Codes below are adapted from
  https://github.com/brian-j-smith/Mamba.jl/blob/master/src/distributions/transformdistribution.jl
  The Mamba.jl package is licensed under the MIT License:
  > Copyright (c) 2014: Brian J Smith and other contributors:
  >
  > https://github.com/brian-j-smith/Mamba.jl/contributors
  >
  > Permission is hereby granted, free of charge, to any person obtaining
  > a copy of this software and associated documentation files (the
  > "Software"), to deal in the Software without restriction, including
  > without limitation the rights to use, copy, modify, merge, publish,
  > distribute, sublicense, and/or sell copies of the Software, and to
  > permit persons to whom the Software is furnished to do so, subject to
  > the following conditions:
  >
  > The above copyright notice and this permission notice shall be
  > included in all copies or substantial portions of the Software.
  >
  > THE SOFTWARE IS PROVIDED "AS IS", WITHOUT WARRANTY OF ANY KIND,
  > EXPRESS OR IMPLIED, INCLUDING BUT NOT LIMITED TO THE WARRANTIES OF
  > MERCHANTABILITY, FITNESS FOR A PARTICULAR PURPOSE AND NONINFRINGEMENT.
  > IN NO EVENT SHALL THE AUTHORS OR COPYRIGHT HOLDERS BE LIABLE FOR ANY
  > CLAIM, DAMAGES OR OTHER LIABILITY, WHETHER IN AN ACTION OF CONTRACT,
  > TORT OR OTHERWISE, ARISING FROM, OUT OF OR IN CONNECTION WITH THE
  > SOFTWARE OR THE USE OR OTHER DEALINGS IN THE SOFTWARE.
=#

#############
# a ≦ x ≦ b #
#############

const TransformDistribution{T<:ContinuousUnivariateDistribution} = Union{T, Truncated{T}}
@inline function _clamp(x::T, dist::TransformDistribution) where {T <: Real}
    ϵ = _eps(T)
    bounds = (minimum(dist) + ϵ, maximum(dist) - ϵ)
    clamped_x = ifelse(x < bounds[1], bounds[1], ifelse(x > bounds[2], bounds[2], x))
    DEBUG && _debug("x = $x, bounds = $bounds, clamped_x = $clamped_x")
    return clamped_x
end

link(d::TransformDistribution, x::Real) = _link(d, _clamp(x, d))
function _link(d::TransformDistribution, x::Real)
    a, b = minimum(d), maximum(d)
    lowerbounded, upperbounded = isfinite(a), isfinite(b)
    if lowerbounded && upperbounded
        return StatsFuns.logit((x - a) / (b - a))
    elseif lowerbounded
        return log(x - a)
    elseif upperbounded
        return log(b - x)
    else
        return x
    end
end

invlink(d::TransformDistribution, y::Real) = _clamp(_invlink(d, y), d)
function _invlink(d::TransformDistribution, y::Real)
    a, b = minimum(d), maximum(d)
    lowerbounded, upperbounded = isfinite(a), isfinite(b)
    if lowerbounded && upperbounded
        return (b - a) * StatsFuns.logistic(y) + a
    elseif lowerbounded
        return exp(y) + a
    elseif upperbounded
        return b - exp(y)
    else
        return y
    end
end

function logpdf_with_trans(d::TransformDistribution, x::Real, transform::Bool)
    x = transform ? _clamp(x, d) : x
    return _logpdf_with_trans(d, x, transform)
end
function _logpdf_with_trans(d::TransformDistribution, x::Real, transform::Bool)
    lp = logpdf(d, x)
    if transform
        a, b = minimum(d), maximum(d)
        lowerbounded, upperbounded = isfinite(a), isfinite(b)
        if lowerbounded && upperbounded
            lp += log((x - a) * (b - x) / (b - a))
        elseif lowerbounded
            lp += log(x - a)
        elseif upperbounded
            lp += log(b - x)
        end
    end
    return lp
end

#########
# 0 < x #
#########

const PositiveDistribution = Union{
    BetaPrime, Chi, Chisq, Erlang, Exponential, FDist, Frechet, Gamma, InverseGamma,
    InverseGaussian, Kolmogorov, LogNormal, NoncentralChisq, NoncentralF, Rayleigh, Weibull,
}

_link(d::PositiveDistribution, x::Real) = log(x)
_invlink(d::PositiveDistribution, y::Real) = exp(y)
function _logpdf_with_trans(d::PositiveDistribution, x::Real, transform::Bool)
    return logpdf(d, x) + transform * log(x)
end


#############
# 0 < x < 1 #
#############

const UnitDistribution = Union{Beta, KSOneSided, NoncentralBeta}

_link(d::UnitDistribution, x::Real) = StatsFuns.logit(x)
_invlink(d::UnitDistribution, y::Real) = StatsFuns.logistic(y)
function _logpdf_with_trans(d::UnitDistribution, x::Real, transform::Bool)
    return logpdf(d, x) + transform * log(x * (one(x) - x))
end


###########
# ∑xᵢ = 1 #
###########

const SimplexDistribution = Union{Dirichlet}

_clamp(x, ::SimplexDistribution) = _clamp(x, SimplexBijector())

function link(
    d::SimplexDistribution,
    x::AbstractVecOrMat{<:Real},
    ::Type{Val{proj}} = Val{true}
) where {proj}
    return SimplexBijector{proj}()(x)
end

function link_jacobian(
    d::SimplexDistribution,
    x::AbstractVector{T},
    ::Type{Val{proj}} = Val{true}
) where {T<:Real, proj}
    K = length(x)
    dydxt = similar(x, length(x), length(x))
    @inbounds dydxt .= 0
    ϵ = _eps(T)
    sum_tmp = zero(T)

    @inbounds z = x[1] * (one(T) - 2ϵ) + ϵ # z ∈ [ϵ, 1-ϵ]
    @inbounds dydxt[1,1] = (1/z + 1/(1-z)) * (one(T) - 2ϵ)
    @inbounds @simd for k in 2:(K - 1)
        sum_tmp += x[k - 1]
        # z ∈ [ϵ, 1-ϵ]
        # x[k] = 0 && sum_tmp = 1 -> z ≈ 1
        z = (x[k] + ϵ)*(one(T) - 2ϵ)/((one(T) + ϵ) - sum_tmp)
        dydxt[k,k] = (1/z + 1/(1-z)) * (one(T) - 2ϵ)/((one(T) + ϵ) - sum_tmp)
        for i in 1:k-1
            dydxt[i,k] = (1/z + 1/(1-z)) * (x[k] + ϵ)*(one(T) - 2ϵ)/((one(T) + ϵ) - sum_tmp)^2
        end
    end
    @inbounds sum_tmp += x[K - 1]
    @inbounds if !proj
        @simd for i in 1:K
            dydxt[i,K] = -1
        end
    end

    return UpperTriangular(dydxt)'
end

function invlink(
    d::SimplexDistribution,
    y::AbstractVecOrMat{<:Real},
    ::Type{Val{proj}} = Val{true}
) where {proj}
    return inv(SimplexBijector{proj}())(y)
end

function invlink_jacobian(
    d::SimplexDistribution,
    y::AbstractVector{T},
    ::Type{Val{proj}} = Val{true}
) where {T<:Real, proj}
    K = length(y)
    dxdy = similar(y, length(y), length(y))
    @inbounds dxdy .= 0

    ϵ = _eps(T)
    @inbounds z = StatsFuns.logistic(y[1] - log(T(K - 1)))
    unclamped_x = (z - ϵ) / (one(T) - 2ϵ)
    clamped_x = _clamp(unclamped_x, d)
    @inbounds if unclamped_x == clamped_x
        dxdy[1,1] = z * (1 - z) / (one(T) - 2ϵ)
    end
    sum_tmp = zero(T)
    @inbounds for k = 2:(K - 1)
        z = StatsFuns.logistic(y[k] - log(T(K - k)))
        sum_tmp += clamped_x
        unclamped_x = ((one(T) + ϵ) - sum_tmp) / (one(T) - 2ϵ) * z - ϵ
        clamped_x = _clamp(unclamped_x, d)
        if unclamped_x == clamped_x
            dxdy[k,k] = z * (1 - z) * ((one(T) + ϵ) - sum_tmp) / (one(T) - 2ϵ)
            for i in 1:k-1
                for j in i:k-1
                    dxdy[k,i] += -dxdy[j,i] * z / (one(T) - 2ϵ)
                end
            end
        end
    end
    @inbounds sum_tmp += clamped_x
    @inbounds if proj
    	unclamped_x = one(T) - sum_tmp
        clamped_x = _clamp(unclamped_x, d)
    else
    	unclamped_x = one(T) - sum_tmp - y[K]
        clamped_x = _clamp(unclamped_x, d)
        if unclamped_x == clamped_x
            dxdy[K,K] = -1
        end
    end
    @inbounds if unclamped_x == clamped_x
        for i in 1:K-1
            @simd for j in i:K-1
                dxdy[K,i] += -dxdy[j,i]
            end
        end
    end
    return LowerTriangular(dxdy)
end

function logpdf_with_trans(
    d::SimplexDistribution,
    x::AbstractVector{<:Real},
    transform::Bool,
)
    ϵ = _eps(eltype(x))
    lp = logpdf(d, mappedarray(x -> x + ϵ, x))
    if transform
        lp -= logabsdetjac(bijector(d), x)
    end
    return lp
end

# REVIEW: why do we put this piece of code here?
function logpdf_with_trans(d::Categorical, x::Int)
    return d.p[x] > 0.0 && insupport(d, x) ? log(d.p[x]) : eltype(d.p)(-Inf)
end


###############
# MvLogNormal #
###############

using Distributions: AbstractMvLogNormal

link(d::AbstractMvLogNormal, x::AbstractVector{<:Real}) = log.(x)
invlink(d::AbstractMvLogNormal, y::AbstractVector{<:Real}) = exp.(y)
function logpdf_with_trans(
    d::AbstractMvLogNormal,
    x::AbstractVector{<:Real},
    transform::Bool,
)
    return logpdf(d, x) + transform * sum(log, x)
end

#####################
# Positive definite #
#####################

const PDMatDistribution = Union{InverseWishart, Wishart}

function link(d::PDMatDistribution, X::AbstractMatrix{<:Real})
    Y = Matrix(cholesky(X).L)
    Y[diagind(Y)] .= log.(view(Y, diagind(Y)))
    return Y
end

function invlink(d::PDMatDistribution, Y::AbstractMatrix{<:Real})
    X = copy(Y)
    X[diagind(X)] .= exp.(view(X, diagind(X)))
    return LowerTriangular(X) * LowerTriangular(X)'
end

function logpdf_with_trans(
    d::PDMatDistribution,
    X::AbstractMatrix{<:Real},
    transform::Bool
)
    T = eltype(X)
    Xcf = cholesky(X, check=false)
    if !issuccess(Xcf)
        Xcf = cholesky(X + (eps(T) * norm(X)) * I)
    end
    lp = getlogp(d, Xcf, X)
    if transform && isfinite(lp)
        U = Xcf.U
        @inbounds @simd for i in 1:dim(d)
            lp += (dim(d) - i + 2) * log(U[i, i])
        end
        lp += dim(d) * log(T(2))
    end
    return lp
end
function getlogp(d::Wishart, Xcf, X)
    return 0.5 * ((d.df - (dim(d) + 1)) * logdet(Xcf) - tr(d.S \ X)) - d.c0
end
function getlogp(d::InverseWishart, Xcf, X)
    Ψ = Matrix(d.Ψ)
    return -0.5 * ((d.df + dim(d) + 1) * logdet(Xcf) + tr(Xcf \ Ψ)) - d.c0
end

############################################
# Defaults (assume identity link function) #
############################################

# UnivariateDistributions
using Distributions: UnivariateDistribution

link(d::UnivariateDistribution, x::Real) = x
link(d::UnivariateDistribution, x::AbstractVector{<:Real}) = map(x -> link(d, x), x)

invlink(d::UnivariateDistribution, y::Real) = y
invlink(d::UnivariateDistribution, y::AbstractVector{<:Real}) = map(y -> invlink(d, y), y)

logpdf_with_trans(d::UnivariateDistribution, x::Real, ::Bool) = logpdf(d, x)
function logpdf_with_trans(
    d::UnivariateDistribution,
    x::AbstractVector{<:Real},
    transform::Bool,
)
    return map(x -> logpdf_with_trans(d, x, transform), x)
end

# MultivariateDistributions
using Distributions: MultivariateDistribution

link(d::MultivariateDistribution, x::AbstractVecOrMat{<:Real}) = copy(x)

invlink(d::MultivariateDistribution, y::AbstractVecOrMat{<:Real}) = copy(y)

function logpdf_with_trans(d::MultivariateDistribution, x::AbstractVector{<:Real}, ::Bool)
    return logpdf(d, x)
end
function logpdf_with_trans(
    d::MultivariateDistribution,
    X::AbstractMatrix{<:Real},
    transform::Bool,
)
    return [logpdf_with_trans(d, view(X, :, n), transform) for n in 1:size(X, 2)]
end

# MatrixDistributions
using Distributions: MatrixDistribution

link(d::MatrixDistribution, X::AbstractMatrix{<:Real}) = copy(X)
link(d::MatrixDistribution, X::AbstractVector{<:AbstractMatrix{<:Real}}) = map(x -> link(d, x), X)

invlink(d::MatrixDistribution, Y::AbstractMatrix{<:Real}) = copy(Y)
function invlink(d::MatrixDistribution, Y::AbstractVector{<:AbstractMatrix{<:Real}})
    return map(y -> invlink(d, y), Y)
end

logpdf_with_trans(d::MatrixDistribution, X::AbstractMatrix{<:Real}, ::Bool) = logpdf(d, X)
function logpdf_with_trans(
    d::MatrixDistribution,
    X::AbstractVector{<:AbstractMatrix{<:Real}},
    transform::Bool,
)
    return map(x -> logpdf_with_trans(d, x, transform), X)
end

include("interface.jl")

# optional dependencies
function __init__()
    @require ForwardDiff="f6369f11-7733-5829-9624-2563aa707210" include("compat/forwarddiff.jl")
    @require Tracker="9f7883ad-71c0-57eb-9f7f-b5c9e6d3789c"     include("compat/tracker.jl")
    @require Zygote="e88e6eb3-aa80-5325-afca-941959d7151f"      include("compat/zygote.jl")
    @require Flux="587475ba-b771-5e3f-ad9e-33799f191a9c"        include("compat/flux.jl")
end

end # module<|MERGE_RESOLUTION|>--- conflicted
+++ resolved
@@ -40,11 +40,8 @@
         logpdf_forward,
         PlanarLayer,
         RadialLayer,
-<<<<<<< HEAD
-        CouplingLayer
-=======
+        CouplingLayer,
         InvertibleBatchNorm
->>>>>>> 980f2106
 
 const DEBUG = Bool(parse(Int, get(ENV, "DEBUG_BIJECTORS", "0")))
 _debug(str) = @debug str
