module Bijectors

using Reexport, Requires
@reexport using Distributions
@reexport using StatsBase
using StatsFuns
using LinearAlgebra
using MappedArrays
using Roots

export  TransformDistribution,
        PositiveDistribution,
        UnitDistribution,
        SimplexDistribution,
        PDMatDistribution,
        link,
        invlink,
        logpdf_with_trans,
        transform,
        forward,
        logabsdetjac,
        logabsdetjacinv,
        Bijector,
        ADBijector,
        Inversed,
        Composed,
        compose,
        Stacked,
<<<<<<< HEAD
=======
        stack,
>>>>>>> 16318d9b
        Identity,
        DistributionBijector,
        bijector,
        transformed,
        TransformedDistribution,
        UnivariateTransformed,
        MultivariateTransformed,
        entropy,
        logpdf_with_jac,
        logpdf_forward,
        PlanarLayer,
        RadialLayer,
        CouplingLayer

const DEBUG = Bool(parse(Int, get(ENV, "DEBUG_BIJECTORS", "0")))

# Workaround for eps(::ForwardDiff.Dual)
_eps(::Type{T}) where {T} = T(eps(T))
_eps(::Type{Real}) = eps(Float64)
function __init__()
    @require ForwardDiff="f6369f11-7733-5829-9624-2563aa707210" @eval begin
        _eps(::Type{<:ForwardDiff.Dual{<:Any, Real}}) = _eps(Real)
    end
    @require Flux="587475ba-b771-5e3f-ad9e-33799f191a9c" @eval begin
        _eps(::Type{<:Flux.Tracker.TrackedReal{T}}) where {T} = eps(T)
    end
end

#=
  NOTE: Codes below are adapted from
  https://github.com/brian-j-smith/Mamba.jl/blob/master/src/distributions/transformdistribution.jl
  The Mamba.jl package is licensed under the MIT License:
  > Copyright (c) 2014: Brian J Smith and other contributors:
  >
  > https://github.com/brian-j-smith/Mamba.jl/contributors
  >
  > Permission is hereby granted, free of charge, to any person obtaining
  > a copy of this software and associated documentation files (the
  > "Software"), to deal in the Software without restriction, including
  > without limitation the rights to use, copy, modify, merge, publish,
  > distribute, sublicense, and/or sell copies of the Software, and to
  > permit persons to whom the Software is furnished to do so, subject to
  > the following conditions:
  >
  > The above copyright notice and this permission notice shall be
  > included in all copies or substantial portions of the Software.
  >
  > THE SOFTWARE IS PROVIDED "AS IS", WITHOUT WARRANTY OF ANY KIND,
  > EXPRESS OR IMPLIED, INCLUDING BUT NOT LIMITED TO THE WARRANTIES OF
  > MERCHANTABILITY, FITNESS FOR A PARTICULAR PURPOSE AND NONINFRINGEMENT.
  > IN NO EVENT SHALL THE AUTHORS OR COPYRIGHT HOLDERS BE LIABLE FOR ANY
  > CLAIM, DAMAGES OR OTHER LIABILITY, WHETHER IN AN ACTION OF CONTRACT,
  > TORT OR OTHERWISE, ARISING FROM, OUT OF OR IN CONNECTION WITH THE
  > SOFTWARE OR THE USE OR OTHER DEALINGS IN THE SOFTWARE.
=#

#############
# a ≦ x ≦ b #
#############

const TransformDistribution{T<:ContinuousUnivariateDistribution} = Union{T, Truncated{T}}
@inline function _clamp(x::T, dist::TransformDistribution) where {T <: Real}
    ϵ = _eps(T)
    bounds = (minimum(dist) + ϵ, maximum(dist) - ϵ)
    clamped_x = ifelse(x < bounds[1], bounds[1], ifelse(x > bounds[2], bounds[2], x))
    DEBUG && @debug "x = $x, bounds = $bounds, clamped_x = $clamped_x"
    return clamped_x
end

link(d::TransformDistribution, x::Real) = _link(d, _clamp(x, d))
function _link(d::TransformDistribution, x::Real)
    a, b = minimum(d), maximum(d)
    lowerbounded, upperbounded = isfinite(a), isfinite(b)
    if lowerbounded && upperbounded
        return StatsFuns.logit((x - a) / (b - a))
    elseif lowerbounded
        return log(x - a)
    elseif upperbounded
        return log(b - x)
    else
        return x
    end
end

invlink(d::TransformDistribution, y::Real) = _clamp(_invlink(d, y), d)
function _invlink(d::TransformDistribution, y::Real)
    a, b = minimum(d), maximum(d)
    lowerbounded, upperbounded = isfinite(a), isfinite(b)
    if lowerbounded && upperbounded
        return (b - a) * StatsFuns.logistic(y) + a
    elseif lowerbounded
        return exp(y) + a
    elseif upperbounded
        return b - exp(y)
    else
        return y
    end
end

function logpdf_with_trans(d::TransformDistribution, x::Real, transform::Bool)
    x = transform ? _clamp(x, d) : x
    return _logpdf_with_trans(d, x, transform)
end
function _logpdf_with_trans(d::TransformDistribution, x::Real, transform::Bool)
    lp = logpdf(d, x)
    if transform
        a, b = minimum(d), maximum(d)
        lowerbounded, upperbounded = isfinite(a), isfinite(b)
        if lowerbounded && upperbounded
            lp += log((x - a) * (b - x) / (b - a))
        elseif lowerbounded
            lp += log(x - a)
        elseif upperbounded
            lp += log(b - x)
        end
    end
    return lp
end

#########
# 0 < x #
#########

const PositiveDistribution = Union{
    BetaPrime, Chi, Chisq, Erlang, Exponential, FDist, Frechet, Gamma, InverseGamma,
    InverseGaussian, Kolmogorov, LogNormal, NoncentralChisq, NoncentralF, Rayleigh, Weibull,
}

_link(d::PositiveDistribution, x::Real) = log(x)
_invlink(d::PositiveDistribution, y::Real) = exp(y)
function _logpdf_with_trans(d::PositiveDistribution, x::Real, transform::Bool)
    return logpdf(d, x) + transform * log(x)
end


#############
# 0 < x < 1 #
#############

const UnitDistribution = Union{Beta, KSOneSided, NoncentralBeta}

_link(d::UnitDistribution, x::Real) = StatsFuns.logit(x)
_invlink(d::UnitDistribution, y::Real) = StatsFuns.logistic(y)
function _logpdf_with_trans(d::UnitDistribution, x::Real, transform::Bool)
    return logpdf(d, x) + transform * log(x * (one(x) - x))
end


###########
# ∑xᵢ = 1 #
###########

const SimplexDistribution = Union{Dirichlet}
function _clamp(x::T, dist::SimplexDistribution) where T
    bounds = (zero(T), one(T))
    clamped_x = clamp(x, bounds...)
    DEBUG && @debug "x = $x, bounds = $bounds, clamped_x = $clamped_x"
    return clamped_x
end

function link(
    d::SimplexDistribution,
    x::AbstractVector{T},
    ::Type{Val{proj}} = Val{true}
) where {T<:Real, proj}
    y, K = similar(x), length(x)

    ϵ = _eps(T)
    sum_tmp = zero(T)
    @inbounds z = x[1] * (one(T) - 2ϵ) + ϵ # z ∈ [ϵ, 1-ϵ]
    @inbounds y[1] = StatsFuns.logit(z) + log(T(K - 1))
    @inbounds @simd for k in 2:(K - 1)
        sum_tmp += x[k - 1]
        # z ∈ [ϵ, 1-ϵ]
        # x[k] = 0 && sum_tmp = 1 -> z ≈ 1
        z = (x[k] + ϵ)*(one(T) - 2ϵ)/((one(T) + ϵ) - sum_tmp)
        y[k] = StatsFuns.logit(z) + log(T(K - k))
    end
    @inbounds sum_tmp += x[K - 1]
    @inbounds if proj
        y[K] = zero(T)
    else
        y[K] = one(T) - sum_tmp - x[K]
    end

    return y
end

# Vectorised implementation of the above.
function link(
    d::SimplexDistribution,
    X::AbstractMatrix{T},
    ::Type{Val{proj}} = Val{true}
) where {T<:Real, proj}
    Y, K, N = similar(X), size(X, 1), size(X, 2)

    ϵ = _eps(T)
    @inbounds @simd for n in 1:size(X, 2)
        sum_tmp = zero(T)
        z = X[1, n] * (one(T) - 2ϵ) + ϵ
        Y[1, n] = StatsFuns.logit(z) + log(T(K - 1))
        for k in 2:(K - 1)
            sum_tmp += X[k - 1, n]
            z = (X[k, n] + ϵ)*(one(T) - 2ϵ)/((one(T) + ϵ) - sum_tmp)
            Y[k, n] = StatsFuns.logit(z) + log(T(K - k))
        end
        sum_tmp += X[K-1, n]
        if proj
            Y[K, n] = zero(T)
        else
            Y[K, n] = one(T) - sum_tmp - X[K, n]
        end
    end

    return Y
end

function invlink(
    d::SimplexDistribution,
    y::AbstractVector{T},
    ::Type{Val{proj}} = Val{true}
) where {T<:Real, proj}
    x, K = similar(y), length(y)

    ϵ = _eps(T)
    @inbounds z = StatsFuns.logistic(y[1] - log(T(K - 1)))
    @inbounds x[1] = _clamp((z - ϵ) / (one(T) - 2ϵ), d)
    sum_tmp = zero(T)
    @inbounds @simd for k = 2:(K - 1)
        z = StatsFuns.logistic(y[k] - log(T(K - k)))
        sum_tmp += x[k-1]
        x[k] = _clamp(((one(T) + ϵ) - sum_tmp) / (one(T) - 2ϵ) * z - ϵ, d)
    end
    @inbounds sum_tmp += x[K - 1]
    @inbounds if proj
        x[K] = _clamp(one(T) - sum_tmp, d)
    else
        x[K] = _clamp(one(T) - sum_tmp - y[K], d)
    end
    return x
end

# Vectorised implementation of the above.
function invlink(
    d::SimplexDistribution,
    Y::AbstractMatrix{T},
    ::Type{Val{proj}} = Val{true}
) where {T<:Real, proj}
    X, K, N = similar(Y), size(Y, 1), size(Y, 2)

    ϵ = _eps(T)
    @inbounds @simd for n in 1:size(X, 2)
        sum_tmp, z = zero(T), StatsFuns.logistic(Y[1, n] - log(T(K - 1)))
        X[1, n] = _clamp((z - ϵ) / (one(T) - 2ϵ), d)
        for k in 2:(K - 1)
            z = StatsFuns.logistic(Y[k, n] - log(T(K - k)))
            sum_tmp += X[k - 1]
            X[k, n] = _clamp(((one(T) + ϵ) - sum_tmp) / (one(T) - 2ϵ) * z - ϵ, d)
        end
        sum_tmp += X[K - 1, n]
        if proj
            X[K, n] = _clamp(one(T) - sum_tmp, d)
        else
            X[K, n] = _clamp(one(T) - sum_tmp - Y[K, n], d)
        end
    end

    return X
end

function logpdf_with_trans(
    d::SimplexDistribution,
    x::AbstractVector{<:Real},
    transform::Bool,
)
    T = eltype(x)
    ϵ = _eps(T)
    lp = logpdf(d, mappedarray(x->x+ϵ, x))
    if transform
        K = length(x)

        sum_tmp = zero(eltype(x))
        @inbounds z = x[1]
        lp += log(z + ϵ) + log((one(T) + ϵ) - z)
        @inbounds @simd for k in 2:(K - 1)
            sum_tmp += x[k-1]
            z = x[k] / ((one(T) + ϵ) - sum_tmp)
            lp += log(z + ϵ) + log((one(T) + ϵ) - z) + log((one(T) + ϵ) - sum_tmp)
        end
    end
    return lp
end

# REVIEW: why do we put this piece of code here?
function logpdf_with_trans(d::Categorical, x::Int)
    return d.p[x] > 0.0 && insupport(d, x) ? log(d.p[x]) : eltype(d.p)(-Inf)
end


###############
# MvLogNormal #
###############

using Distributions: AbstractMvLogNormal

link(d::AbstractMvLogNormal, x::AbstractVector{<:Real}) = log.(x)
invlink(d::AbstractMvLogNormal, y::AbstractVector{<:Real}) = exp.(y)
function logpdf_with_trans(
    d::AbstractMvLogNormal,
    x::AbstractVector{<:Real},
    transform::Bool,
)
    return logpdf(d, x) + transform * sum(log, x)
end

#####################
# Positive definite #
#####################

const PDMatDistribution = Union{InverseWishart, Wishart}

function link(d::PDMatDistribution, X::AbstractMatrix{<:Real})
    Y = Matrix(cholesky(X).L)
    Y[diagind(Y)] .= log.(view(Y, diagind(Y)))
    return Y
end

function invlink(d::PDMatDistribution, Y::AbstractMatrix{<:Real})
    X = copy(Y)
    X[diagind(X)] .= exp.(view(X, diagind(X)))
    return LowerTriangular(X) * LowerTriangular(X)'
end

function logpdf_with_trans(
    d::PDMatDistribution,
    X::AbstractMatrix{<:Real},
    transform::Bool
)
    T = eltype(X)
    Xcf = cholesky(X, check=false)
    if !issuccess(Xcf)
        Xcf = cholesky(X + (eps(T) * norm(X)) * I)
    end
    lp = getlogp(d, Xcf, X)
    if transform && isfinite(lp)
        U = Xcf.U
        @inbounds @simd for i in 1:dim(d)
            lp += (dim(d) - i + 2) * log(U[i, i])
        end
        lp += dim(d) * log(T(2))
    end
    return lp
end
function getlogp(d::Wishart, Xcf, X)
    return 0.5 * ((d.df - (dim(d) + 1)) * logdet(Xcf) - tr(d.S \ X)) - d.c0
end
function getlogp(d::InverseWishart, Xcf, X)
    Ψ = Matrix(d.Ψ)
    return -0.5 * ((d.df + dim(d) + 1) * logdet(Xcf) + tr(Xcf \ Ψ)) - d.c0
end

############################################
# Defaults (assume identity link function) #
############################################

# UnivariateDistributions
using Distributions: UnivariateDistribution

link(d::UnivariateDistribution, x::Real) = x
link(d::UnivariateDistribution, x::AbstractVector{<:Real}) = map(x -> link(d, x), x)

invlink(d::UnivariateDistribution, y::Real) = y
invlink(d::UnivariateDistribution, y::AbstractVector{<:Real}) = map(y -> invlink(d, y), y)

logpdf_with_trans(d::UnivariateDistribution, x::Real, ::Bool) = logpdf(d, x)
function logpdf_with_trans(
    d::UnivariateDistribution,
    x::AbstractVector{<:Real},
    transform::Bool,
)
    return map(x -> logpdf_with_trans(d, x, transform), x)
end

# MultivariateDistributions
using Distributions: MultivariateDistribution

link(d::MultivariateDistribution, x::AbstractVector{<:Real}) = copy(x)
link(d::MultivariateDistribution, X::AbstractMatrix{<:Real}) = copy(X)

invlink(d::MultivariateDistribution, y::AbstractVector{<:Real}) = copy(y)
invlink(d::MultivariateDistribution, Y::AbstractMatrix{<:Real}) = copy(Y)

function logpdf_with_trans(d::MultivariateDistribution, x::AbstractVector{<:Real}, ::Bool)
    return logpdf(d, x)
end
function logpdf_with_trans(
    d::MultivariateDistribution,
    X::AbstractMatrix{<:Real},
    transform::Bool,
)
    return [logpdf_with_trans(d, view(X, :, n), transform) for n in 1:size(X, 2)]
end

# MatrixDistributions
using Distributions: MatrixDistribution

link(d::MatrixDistribution, X::AbstractMatrix{<:Real}) = copy(X)
link(d::MatrixDistribution, X::AbstractVector{<:AbstractMatrix{<:Real}}) = map(x -> link(d, x), X)

invlink(d::MatrixDistribution, Y::AbstractMatrix{<:Real}) = copy(Y)
function invlink(d::MatrixDistribution, Y::AbstractVector{<:AbstractMatrix{<:Real}})
    return map(y -> invlink(d, y), Y)
end

logpdf_with_trans(d::MatrixDistribution, X::AbstractMatrix{<:Real}, ::Bool) = logpdf(d, X)
function logpdf_with_trans(
    d::MatrixDistribution,
    X::AbstractVector{<:AbstractMatrix{<:Real}},
    transform::Bool,
)
    return map(x -> logpdf_with_trans(d, x, transform), X)
end

include("interface.jl")

include("norm_flows.jl")

include("couplings.jl")

end # module<|MERGE_RESOLUTION|>--- conflicted
+++ resolved
@@ -26,10 +26,7 @@
         Composed,
         compose,
         Stacked,
-<<<<<<< HEAD
-=======
         stack,
->>>>>>> 16318d9b
         Identity,
         DistributionBijector,
         bijector,
