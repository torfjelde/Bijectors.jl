module Bijectors

using Reexport, Requires
@reexport using Distributions
using StatsFuns
using LinearAlgebra
using MappedArrays
using Roots

export  TransformDistribution,
        PositiveDistribution,
        UnitDistribution,
        SimplexDistribution,
        PDMatDistribution,
        link,
        invlink,
        logpdf_with_trans,
<<<<<<< HEAD
        isclosedform,
=======
        link_jacobian,
        invlink_jacobian,
        transform,
>>>>>>> 45ec713f
        forward,
        logabsdetjac,
        logabsdetjacinv,
        Bijector,
        ADBijector,
        Inversed,
        Composed,
        compose,
        Stacked,
        stack,
        Identity,
        DistributionBijector,
        bijector,
        transformed,
        TransformedDistribution,
        UnivariateTransformed,
        MultivariateTransformed,
        logpdf_with_jac,
        logpdf_forward,
        PlanarLayer,
        RadialLayer

const DEBUG = Bool(parse(Int, get(ENV, "DEBUG_BIJECTORS", "0")))

# Workaround for eps(::ForwardDiff.Dual)
_eps(::Type{T}) where {T} = T(eps(T))
_eps(::Type{Real}) = eps(Float64)
function __init__()
    @require ForwardDiff="f6369f11-7733-5829-9624-2563aa707210" @eval begin
        _eps(::Type{<:ForwardDiff.Dual{<:Any, Real}}) = _eps(Real)
    end
    @require Flux="587475ba-b771-5e3f-ad9e-33799f191a9c" @eval begin
        _eps(::Type{<:Flux.Tracker.TrackedReal{T}}) where {T} = eps(T)
    end
end

#=
  NOTE: Codes below are adapted from
  https://github.com/brian-j-smith/Mamba.jl/blob/master/src/distributions/transformdistribution.jl
  The Mamba.jl package is licensed under the MIT License:
  > Copyright (c) 2014: Brian J Smith and other contributors:
  >
  > https://github.com/brian-j-smith/Mamba.jl/contributors
  >
  > Permission is hereby granted, free of charge, to any person obtaining
  > a copy of this software and associated documentation files (the
  > "Software"), to deal in the Software without restriction, including
  > without limitation the rights to use, copy, modify, merge, publish,
  > distribute, sublicense, and/or sell copies of the Software, and to
  > permit persons to whom the Software is furnished to do so, subject to
  > the following conditions:
  >
  > The above copyright notice and this permission notice shall be
  > included in all copies or substantial portions of the Software.
  >
  > THE SOFTWARE IS PROVIDED "AS IS", WITHOUT WARRANTY OF ANY KIND,
  > EXPRESS OR IMPLIED, INCLUDING BUT NOT LIMITED TO THE WARRANTIES OF
  > MERCHANTABILITY, FITNESS FOR A PARTICULAR PURPOSE AND NONINFRINGEMENT.
  > IN NO EVENT SHALL THE AUTHORS OR COPYRIGHT HOLDERS BE LIABLE FOR ANY
  > CLAIM, DAMAGES OR OTHER LIABILITY, WHETHER IN AN ACTION OF CONTRACT,
  > TORT OR OTHERWISE, ARISING FROM, OUT OF OR IN CONNECTION WITH THE
  > SOFTWARE OR THE USE OR OTHER DEALINGS IN THE SOFTWARE.
=#

#############
# a ≦ x ≦ b #
#############

const TransformDistribution{T<:ContinuousUnivariateDistribution} = Union{T, Truncated{T}}
@inline function _clamp(x::T, dist::TransformDistribution) where {T <: Real}
    ϵ = _eps(T)
    bounds = (minimum(dist) + ϵ, maximum(dist) - ϵ)
    clamped_x = ifelse(x < bounds[1], bounds[1], ifelse(x > bounds[2], bounds[2], x))
    DEBUG && @debug "x = $x, bounds = $bounds, clamped_x = $clamped_x"
    return clamped_x
end

link(d::TransformDistribution, x::Real) = _link(d, _clamp(x, d))
function _link(d::TransformDistribution, x::Real)
    a, b = minimum(d), maximum(d)
    lowerbounded, upperbounded = isfinite(a), isfinite(b)
    if lowerbounded && upperbounded
        return StatsFuns.logit((x - a) / (b - a))
    elseif lowerbounded
        return log(x - a)
    elseif upperbounded
        return log(b - x)
    else
        return x
    end
end

invlink(d::TransformDistribution, y::Real) = _clamp(_invlink(d, y), d)
function _invlink(d::TransformDistribution, y::Real)
    a, b = minimum(d), maximum(d)
    lowerbounded, upperbounded = isfinite(a), isfinite(b)
    if lowerbounded && upperbounded
        return (b - a) * StatsFuns.logistic(y) + a
    elseif lowerbounded
        return exp(y) + a
    elseif upperbounded
        return b - exp(y)
    else
        return y
    end
end

function logpdf_with_trans(d::TransformDistribution, x::Real, transform::Bool)
    x = transform ? _clamp(x, d) : x
    return _logpdf_with_trans(d, x, transform)
end
function _logpdf_with_trans(d::TransformDistribution, x::Real, transform::Bool)
    lp = logpdf(d, x)
    if transform
        a, b = minimum(d), maximum(d)
        lowerbounded, upperbounded = isfinite(a), isfinite(b)
        if lowerbounded && upperbounded
            lp += log((x - a) * (b - x) / (b - a))
        elseif lowerbounded
            lp += log(x - a)
        elseif upperbounded
            lp += log(b - x)
        end
    end
    return lp
end

#########
# 0 < x #
#########

const PositiveDistribution = Union{
    BetaPrime, Chi, Chisq, Erlang, Exponential, FDist, Frechet, Gamma, InverseGamma,
    InverseGaussian, Kolmogorov, LogNormal, NoncentralChisq, NoncentralF, Rayleigh, Weibull,
}

_link(d::PositiveDistribution, x::Real) = log(x)
_invlink(d::PositiveDistribution, y::Real) = exp(y)
function _logpdf_with_trans(d::PositiveDistribution, x::Real, transform::Bool)
    return logpdf(d, x) + transform * log(x)
end


#############
# 0 < x < 1 #
#############

const UnitDistribution = Union{Beta, KSOneSided, NoncentralBeta}

_link(d::UnitDistribution, x::Real) = StatsFuns.logit(x)
_invlink(d::UnitDistribution, y::Real) = StatsFuns.logistic(y)
function _logpdf_with_trans(d::UnitDistribution, x::Real, transform::Bool)
    return logpdf(d, x) + transform * log(x * (one(x) - x))
end


###########
# ∑xᵢ = 1 #
###########

const SimplexDistribution = Union{Dirichlet}
function _clamp(x::T, dist::SimplexDistribution) where T
    bounds = (zero(T), one(T))
    clamped_x = clamp(x, bounds...)
    DEBUG && @debug "x = $x, bounds = $bounds, clamped_x = $clamped_x"
    return clamped_x
end

function link(
    d::SimplexDistribution,
    x::AbstractVector{T},
    ::Type{Val{proj}} = Val{true}
) where {T<:Real, proj}
    y, K = similar(x), length(x)

    ϵ = _eps(T)
    sum_tmp = zero(T)
    @inbounds z = x[1] * (one(T) - 2ϵ) + ϵ # z ∈ [ϵ, 1-ϵ]
    @inbounds y[1] = StatsFuns.logit(z) + log(T(K - 1))
    @inbounds @simd for k in 2:(K - 1)
        sum_tmp += x[k - 1]
        # z ∈ [ϵ, 1-ϵ]
        # x[k] = 0 && sum_tmp = 1 -> z ≈ 1
        z = (x[k] + ϵ)*(one(T) - 2ϵ)/((one(T) + ϵ) - sum_tmp)
        y[k] = StatsFuns.logit(z) + log(T(K - k))
    end
    @inbounds sum_tmp += x[K - 1]
    @inbounds if proj
        y[K] = zero(T)
    else
        y[K] = one(T) - sum_tmp - x[K]
    end

    return y
end

function link_jacobian(
    d::SimplexDistribution, 
    x::AbstractVector{T}, 
    ::Type{Val{proj}} = Val{true}
) where {T<:Real, proj}
    K = length(x)
    dydxt = similar(x, length(x), length(x))
    @inbounds dydxt .= 0
    ϵ = _eps(T)
    sum_tmp = zero(T)

    @inbounds z = x[1] * (one(T) - 2ϵ) + ϵ # z ∈ [ϵ, 1-ϵ]
    @inbounds dydxt[1,1] = (1/z + 1/(1-z)) * (one(T) - 2ϵ)
    @inbounds @simd for k in 2:(K - 1)
        sum_tmp += x[k - 1]
        # z ∈ [ϵ, 1-ϵ]
        # x[k] = 0 && sum_tmp = 1 -> z ≈ 1
        z = (x[k] + ϵ)*(one(T) - 2ϵ)/((one(T) + ϵ) - sum_tmp)
        dydxt[k,k] = (1/z + 1/(1-z)) * (one(T) - 2ϵ)/((one(T) + ϵ) - sum_tmp)
        for i in 1:k-1
            dydxt[i,k] = (1/z + 1/(1-z)) * (x[k] + ϵ)*(one(T) - 2ϵ)/((one(T) + ϵ) - sum_tmp)^2
        end
    end
    @inbounds sum_tmp += x[K - 1]
    @inbounds if !proj
        @simd for i in 1:K
            dydxt[i,K] = -1
        end
    end

    return UpperTriangular(dydxt)'
end

# Vectorised implementation of the above.
function link(
    d::SimplexDistribution,
    X::AbstractMatrix{T},
    ::Type{Val{proj}} = Val{true}
) where {T<:Real, proj}
    Y, K, N = similar(X), size(X, 1), size(X, 2)

    ϵ = _eps(T)
    @inbounds @simd for n in 1:size(X, 2)
        sum_tmp = zero(T)
        z = X[1, n] * (one(T) - 2ϵ) + ϵ
        Y[1, n] = StatsFuns.logit(z) + log(T(K - 1))
        for k in 2:(K - 1)
            sum_tmp += X[k - 1, n]
            z = (X[k, n] + ϵ)*(one(T) - 2ϵ)/((one(T) + ϵ) - sum_tmp)
            Y[k, n] = StatsFuns.logit(z) + log(T(K - k))
        end
        sum_tmp += X[K-1, n]
        if proj
            Y[K, n] = zero(T)
        else
            Y[K, n] = one(T) - sum_tmp - X[K, n]
        end
    end

    return Y
end

function invlink(
    d::SimplexDistribution,
    y::AbstractVector{T},
    ::Type{Val{proj}} = Val{true}
) where {T<:Real, proj}
    x, K = similar(y), length(y)

    ϵ = _eps(T)
    @inbounds z = StatsFuns.logistic(y[1] - log(T(K - 1)))
    @inbounds x[1] = _clamp((z - ϵ) / (one(T) - 2ϵ), d)
    sum_tmp = zero(T)
    @inbounds @simd for k = 2:(K - 1)
        z = StatsFuns.logistic(y[k] - log(T(K - k)))
        sum_tmp += x[k-1]
        x[k] = _clamp(((one(T) + ϵ) - sum_tmp) / (one(T) - 2ϵ) * z - ϵ, d)
    end
    @inbounds sum_tmp += x[K - 1]
    @inbounds if proj
        x[K] = _clamp(one(T) - sum_tmp, d)
    else
        x[K] = _clamp(one(T) - sum_tmp - y[K], d)
    end
    return x
end

function invlink_jacobian(
    d::SimplexDistribution, 
    y::AbstractVector{T}, 
    ::Type{Val{proj}} = Val{true}
) where {T<:Real, proj}
    K = length(y)
    dxdy = similar(y, length(y), length(y))
    @inbounds dxdy .= 0

    ϵ = _eps(T)
    @inbounds z = StatsFuns.logistic(y[1] - log(T(K - 1)))
    unclamped_x = (z - ϵ) / (one(T) - 2ϵ)
    clamped_x = _clamp(unclamped_x, d)
    @inbounds if unclamped_x == clamped_x
        dxdy[1,1] = z * (1 - z) / (one(T) - 2ϵ)
    end
    sum_tmp = zero(T)
    @inbounds for k = 2:(K - 1)
        z = StatsFuns.logistic(y[k] - log(T(K - k)))
        sum_tmp += clamped_x
        unclamped_x = ((one(T) + ϵ) - sum_tmp) / (one(T) - 2ϵ) * z - ϵ
        clamped_x = _clamp(unclamped_x, d)
        if unclamped_x == clamped_x
            dxdy[k,k] = z * (1 - z) * ((one(T) + ϵ) - sum_tmp) / (one(T) - 2ϵ)
            for i in 1:k-1
                for j in i:k-1
                    dxdy[k,i] += -dxdy[j,i] * z / (one(T) - 2ϵ)
                end
            end
        end
    end
    @inbounds sum_tmp += clamped_x
    @inbounds if proj
    	unclamped_x = one(T) - sum_tmp
        clamped_x = _clamp(unclamped_x, d)
    else
    	unclamped_x = one(T) - sum_tmp - y[K]
        clamped_x = _clamp(unclamped_x, d)
        if unclamped_x == clamped_x
            dxdy[K,K] = -1
        end
    end
    @inbounds if unclamped_x == clamped_x
        for i in 1:K-1
            @simd for j in i:K-1
                dxdy[K,i] += -dxdy[j,i]
            end
        end
    end
    return LowerTriangular(dxdy)
end

# Vectorised implementation of the above.
function invlink(
    d::SimplexDistribution,
    Y::AbstractMatrix{T},
    ::Type{Val{proj}} = Val{true}
) where {T<:Real, proj}
    X, K, N = similar(Y), size(Y, 1), size(Y, 2)

    ϵ = _eps(T)
    @inbounds @simd for n in 1:size(X, 2)
        sum_tmp, z = zero(T), StatsFuns.logistic(Y[1, n] - log(T(K - 1)))
        X[1, n] = _clamp((z - ϵ) / (one(T) - 2ϵ), d)
        for k in 2:(K - 1)
            z = StatsFuns.logistic(Y[k, n] - log(T(K - k)))
            sum_tmp += X[k - 1]
            X[k, n] = _clamp(((one(T) + ϵ) - sum_tmp) / (one(T) - 2ϵ) * z - ϵ, d)
        end
        sum_tmp += X[K - 1, n]
        if proj
            X[K, n] = _clamp(one(T) - sum_tmp, d)
        else
            X[K, n] = _clamp(one(T) - sum_tmp - Y[K, n], d)
        end
    end

    return X
end

function logpdf_with_trans(
    d::SimplexDistribution,
    x::AbstractVector{<:Real},
    transform::Bool,
)
    T = eltype(x)
    ϵ = _eps(T)
    lp = logpdf(d, mappedarray(x -> x + ϵ, x))
    if transform
        K = length(x)

        sum_tmp = zero(eltype(x))
        @inbounds z = x[1]
        lp += log(z + ϵ) + log((one(T) + ϵ) - z)
        @inbounds @simd for k in 2:(K - 1)
            sum_tmp += x[k-1]
            z = x[k] / ((one(T) + ϵ) - sum_tmp)
            lp += log(z + ϵ) + log((one(T) + ϵ) - z) + log((one(T) + ϵ) - sum_tmp)
        end
    end
    return lp
end

# REVIEW: why do we put this piece of code here?
function logpdf_with_trans(d::Categorical, x::Int)
    return d.p[x] > 0.0 && insupport(d, x) ? log(d.p[x]) : eltype(d.p)(-Inf)
end


###############
# MvLogNormal #
###############

using Distributions: AbstractMvLogNormal

link(d::AbstractMvLogNormal, x::AbstractVector{<:Real}) = log.(x)
invlink(d::AbstractMvLogNormal, y::AbstractVector{<:Real}) = exp.(y)
function logpdf_with_trans(
    d::AbstractMvLogNormal,
    x::AbstractVector{<:Real},
    transform::Bool,
)
    return logpdf(d, x) + transform * sum(log, x)
end

#####################
# Positive definite #
#####################

const PDMatDistribution = Union{InverseWishart, Wishart}

function link(d::PDMatDistribution, X::AbstractMatrix{<:Real})
    Y = Matrix(cholesky(X).L)
    Y[diagind(Y)] .= log.(view(Y, diagind(Y)))
    return Y
end

function invlink(d::PDMatDistribution, Y::AbstractMatrix{<:Real})
    X = copy(Y)
    X[diagind(X)] .= exp.(view(X, diagind(X)))
    return LowerTriangular(X) * LowerTriangular(X)'
end

function logpdf_with_trans(
    d::PDMatDistribution,
    X::AbstractMatrix{<:Real},
    transform::Bool
)
    T = eltype(X)
    Xcf = cholesky(X, check=false)
    if !issuccess(Xcf)
        Xcf = cholesky(X + (eps(T) * norm(X)) * I)
    end
    lp = getlogp(d, Xcf, X)
    if transform && isfinite(lp)
        U = Xcf.U
        @inbounds @simd for i in 1:dim(d)
            lp += (dim(d) - i + 2) * log(U[i, i])
        end
        lp += dim(d) * log(T(2))
    end
    return lp
end
function getlogp(d::Wishart, Xcf, X)
    return 0.5 * ((d.df - (dim(d) + 1)) * logdet(Xcf) - tr(d.S \ X)) - d.c0
end
function getlogp(d::InverseWishart, Xcf, X)
    Ψ = Matrix(d.Ψ)
    return -0.5 * ((d.df + dim(d) + 1) * logdet(Xcf) + tr(Xcf \ Ψ)) - d.c0
end

############################################
# Defaults (assume identity link function) #
############################################

# UnivariateDistributions
using Distributions: UnivariateDistribution

link(d::UnivariateDistribution, x::Real) = x
link(d::UnivariateDistribution, x::AbstractVector{<:Real}) = map(x -> link(d, x), x)

invlink(d::UnivariateDistribution, y::Real) = y
invlink(d::UnivariateDistribution, y::AbstractVector{<:Real}) = map(y -> invlink(d, y), y)

logpdf_with_trans(d::UnivariateDistribution, x::Real, ::Bool) = logpdf(d, x)
function logpdf_with_trans(
    d::UnivariateDistribution,
    x::AbstractVector{<:Real},
    transform::Bool,
)
    return map(x -> logpdf_with_trans(d, x, transform), x)
end

# MultivariateDistributions
using Distributions: MultivariateDistribution

link(d::MultivariateDistribution, x::AbstractVector{<:Real}) = copy(x)
link(d::MultivariateDistribution, X::AbstractMatrix{<:Real}) = copy(X)

invlink(d::MultivariateDistribution, y::AbstractVector{<:Real}) = copy(y)
invlink(d::MultivariateDistribution, Y::AbstractMatrix{<:Real}) = copy(Y)

function logpdf_with_trans(d::MultivariateDistribution, x::AbstractVector{<:Real}, ::Bool)
    return logpdf(d, x)
end
function logpdf_with_trans(
    d::MultivariateDistribution,
    X::AbstractMatrix{<:Real},
    transform::Bool,
)
    return [logpdf_with_trans(d, view(X, :, n), transform) for n in 1:size(X, 2)]
end

# MatrixDistributions
using Distributions: MatrixDistribution

link(d::MatrixDistribution, X::AbstractMatrix{<:Real}) = copy(X)
link(d::MatrixDistribution, X::AbstractVector{<:AbstractMatrix{<:Real}}) = map(x -> link(d, x), X)

invlink(d::MatrixDistribution, Y::AbstractMatrix{<:Real}) = copy(Y)
function invlink(d::MatrixDistribution, Y::AbstractVector{<:AbstractMatrix{<:Real}})
    return map(y -> invlink(d, y), Y)
end

logpdf_with_trans(d::MatrixDistribution, X::AbstractMatrix{<:Real}, ::Bool) = logpdf(d, X)
function logpdf_with_trans(
    d::MatrixDistribution,
    X::AbstractVector{<:AbstractMatrix{<:Real}},
    transform::Bool,
)
    return map(x -> logpdf_with_trans(d, x, transform), X)
end

include("interface.jl")

include("norm_flows.jl")

end # module<|MERGE_RESOLUTION|>--- conflicted
+++ resolved
@@ -15,13 +15,10 @@
         link,
         invlink,
         logpdf_with_trans,
-<<<<<<< HEAD
         isclosedform,
-=======
         link_jacobian,
         invlink_jacobian,
         transform,
->>>>>>> 45ec713f
         forward,
         logabsdetjac,
         logabsdetjacinv,
@@ -219,8 +216,8 @@
 end
 
 function link_jacobian(
-    d::SimplexDistribution, 
-    x::AbstractVector{T}, 
+    d::SimplexDistribution
+    x::AbstractVector{T},
     ::Type{Val{proj}} = Val{true}
 ) where {T<:Real, proj}
     K = length(x)
@@ -306,8 +303,8 @@
 end
 
 function invlink_jacobian(
-    d::SimplexDistribution, 
-    y::AbstractVector{T}, 
+    d::SimplexDistribution,
+    y::AbstractVector{T},
     ::Type{Val{proj}} = Val{true}
 ) where {T<:Real, proj}
     K = length(y)
