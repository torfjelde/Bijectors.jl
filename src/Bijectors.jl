--- conflicted
+++ resolved
@@ -33,14 +33,11 @@
         TransformedDistribution,
         UnivariateTransformed,
         MultivariateTransformed,
-<<<<<<< HEAD
         update
-=======
         logpdf_with_jac,
         logpdf_forward,
         PlanarLayer,
         RadialLayer
->>>>>>> 3565a181
 
 const DEBUG = Bool(parse(Int, get(ENV, "DEBUG_BIJECTORS", "0")))
 
