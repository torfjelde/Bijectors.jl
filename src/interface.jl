--- conflicted
+++ resolved
@@ -510,12 +510,6 @@
 inv(b::Shift) = Shift(-b.a)
 
 # FIXME: implement custom adjoint to ensure we don't get tracking
-<<<<<<< HEAD
-logabsdetjac(b::Shift{<:Real, 0}, x::Real) = zero(eltype(x))
-logabsdetjac(b::Shift{<:Real, 0}, x::AbstractVector{T}) where {T<:Real} = zeros(T, length(x))
-logabsdetjac(b::Shift{T, 1}, x::AbstractVector) where {T<:Union{Real, AbstractVector}} = zero(eltype(x))
-logabsdetjac(b::Shift{T, 1}, x::AbstractMatrix) where {T<:Union{Real, AbstractVector}} = zeros(eltype(x), size(x, 2))
-=======
 logabsdetjac(b::Shift{T, N}, x) where {T, N} = _logabsdetjac_shift(b.a, x, Val{N})
 
 _logabsdetjac_shift(a::Real, x::Real, ::Type{Val{0}}) = zero(eltype(x))
@@ -536,7 +530,6 @@
     return Tracker.param(_logabsdetjac_shift(data(a), data(x), Val{1}))
 end
 
->>>>>>> dd5770c5
 
 struct Scale{T, N} <: Bijector{N}
     a::T
@@ -552,15 +545,6 @@
 inv(b::Scale) = Scale(inv(b.a))
 inv(b::Scale{<:AbstractVector}) = Scale(inv.(b.a))
 
-<<<<<<< HEAD
-# FIXME: implement custom adjoint to ensure we don't get tracking
-logabsdetjac(b::Scale{<:Real, 0}, x::Real) = log(abs(b.a))
-logabsdetjac(b::Scale{<:Real, 0}, x::AbstractVector) = log(abs(b.a)) .* ones(eltype(x), length(x))
-logabsdetjac(b::Scale{<:Real, 1}, x::AbstractVector) = log(abs(b.a)) * length(x)
-logabsdetjac(b::Scale{<:Real, 1}, x::AbstractMatrix) = log(abs(b.a)) * length(x) * ones(eltype(x), size(x, 2))
-logabsdetjac(b::Scale{<:AbstractVector, 1}, x::AbstractVector) = sum(log.(abs.(b.a)))
-logabsdetjac(b::Scale{<:AbstractVector, 1}, x::AbstractMatrix) = sum(log.(abs.(b.a))) * ones(eltype(x), size(x, 2))
-=======
 # We're going to implement custom adjoint for this
 logabsdetjac(b::Scale{T, N}, x) where {T, N} = _logabsdetjac_scale(b.a, x, Val{N})
 
@@ -617,7 +601,6 @@
     return _logabsdetjac_scale(da, data(x), Val{1}), Δ -> (transpose(J) * Δ, nothing, nothing)
 end
 
->>>>>>> dd5770c5
 
 ####################
 # Simplex bijector #
