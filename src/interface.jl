--- conflicted
+++ resolved
@@ -879,9 +879,26 @@
     return _forward(td, rand(rng, td.dist, num_samples))
 end
 
-<<<<<<< HEAD
-forward(td::Distribution) = forward(GLOBAL_RNG, td)
-forward(td::Distribution, num_samples::Int) = forward(GLOBAL_RNG, td, num_samples)
+"""
+    forward(d::Distribution)
+    forward(d::Distribution, num_samples::Int)
+
+Returns a `NamedTuple` with fields `x`, `y`, `logabsdetjac` and `logpdf`.
+
+In the case where `d isa TransformedDistribution`, this means
+- `x = rand(d.dist)`
+- `y = d.transform(x)`
+- `logabsdetjac` is the logabsdetjac of the "forward" transform.
+- `logpdf` is the logpdf of `y`, not `x`
+
+In the case where `d isa Distribution`, this means
+- `x = rand(d)`
+- `y = x`
+- `logabsdetjac = 0.0`
+- `logpdf` is logpdf of `x`
+"""
+forward(d::Distribution) = forward(GLOBAL_RNG, d)
+forward(d::Distribution, num_samples::Int) = forward(GLOBAL_RNG, d, num_samples)
 
 # utility stuff
 params(td::Transformed) = params(td.dist)
@@ -952,25 +969,3 @@
 function update(d::TransformedDistribution{D, B, V}, θ...) where {V, D <: Distribution{V, Continuous}, B <: Bijector}
     return TransformedDistribution(update(d.dist, θ...), d.transform)
 end
-=======
-"""
-    forward(d::Distribution)
-    forward(d::Distribution, num_samples::Int)
-
-Returns a `NamedTuple` with fields `x`, `y`, `logabsdetjac` and `logpdf`.
-
-In the case where `d isa TransformedDistribution`, this means
-- `x = rand(d.dist)`
-- `y = d.transform(x)`
-- `logabsdetjac` is the logabsdetjac of the "forward" transform.
-- `logpdf` is the logpdf of `y`, not `x`
-
-In the case where `d isa Distribution`, this means
-- `x = rand(d)`
-- `y = x`
-- `logabsdetjac = 0.0`
-- `logpdf` is logpdf of `x`
-"""
-forward(d::Distribution) = forward(GLOBAL_RNG, d)
-forward(d::Distribution, num_samples::Int) = forward(GLOBAL_RNG, d, num_samples)
->>>>>>> fc2351ab
