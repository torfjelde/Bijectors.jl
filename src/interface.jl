--- conflicted
+++ resolved
@@ -127,17 +127,12 @@
 Base.showerror(io::IO, e::SingularJacobianException) = print(io, "jacobian of $(e.b) is singular")
 
 # TODO: allow batch-computation, especially for univariate case?
-<<<<<<< HEAD
-logabsdetjac(b::ADBijector, x::Real) = log(abs(jacobian(b, x)))
-# logabsdetjac(b::ADBijector, x::AbstractVector{<:Real}) = logabsdet(jacobian(b, x))[1]
-=======
 "Computes the absolute determinant of the Jacobian of the inverse-transformation."
 function logabsdetjac(b::ADBijector, x::Real)
     res = log(abs(jacobian(b, x)))
     return isfinite(res) ? res : throw(SingularJacobianException(b))
 end
 
->>>>>>> a2336d5c
 function logabsdetjac(b::ADBijector, x::AbstractVector{<:Real})
     fact = lu(jacobian(b, x), check=false)
     return issuccess(fact) ? log(abs(det(fact))) : throw(SingularJacobianException(b))
@@ -726,81 +721,6 @@
 logpdf_forward(td::Transformed, x, logjac) = logpdf(td.dist, x) .+ logjac
 logpdf_forward(td::Transformed, x) = logpdf_forward(td, x, logabsdetjac(td.transform, x))
 
-<<<<<<< HEAD
-forward(d::Transformed, x) = forward(d.transform, x)
-forward(d::Transformed) = forward(d, rand(d.dist))
-
-# utility stuff
-params(td::Transformed) = params(td.dist)
-entropy(td::Transformed) = entropy(td.dist)
-
-# logabsdetjac for distributions
-logabsdetjac(d::UnivariateDistribution, x::T) where T <: Real = zero(T)
-logabsdetjac(d::MultivariateDistribution, x::AbstractVector{T}) where T <: Real = zero(T)
-
-# for transformed distributions the `y` is going to be the transformed variable
-# and so we use the inverse transform to get what we want
-# TODO: should this be renamed to `logabsdetinvjac`?
-"""
-    logabsdetjac(td::UnivariateTransformed, y::Real)
-    logabsdetjac(td::MultivariateTransformed, y::AbstractVector{<:Real})
-
-Computes the `logabsdetjac` of the _inverse_ transformation, since `rand(td)` returns
-the _transformed_ random variable.
-"""
-logabsdetjac(td::UnivariateTransformed, y::Real) = logabsdetjac(inv(td.transform), y)
-logabsdetjac(td::MultivariateTransformed, y::AbstractVector{<:Real}) = logabsdetjac(inv(td.transform), y)
-
-# updating params of distributions
-# TODO: should go somewhere else
-"""
-    update(d::D, θ)
-
-Takes a distribution `d::Distribution` and parameters `θ` and returns a new distribution of
-same UnionAll type but potentially parameterized by a different type. 
-
-# Examples
-This is very useful for
-cases where one has a distribution parameterized by `Float64` and want to use AD to differentate,
-say, the `logpdf` wrt. parameters of the distribution:
-```julia-repl
-julia> using Distributions, ForwardDiff
-
-julia> # WRONG!
-       grad(d::D, θ, x) where D <: Distribution = ForwardDiff.gradient(z -> logpdf(D(z...), x), θ)
-grad (generic function with 1 method)
-
-julia> d = Normal()
-Normal{Float64}(μ=0.0, σ=1.0)
-
-julia> grad(d, [1.0, 1.0], 0.0)
-ERROR: MethodError: no method matching Float64(::ForwardDiff.Dual{ForwardDiff.Tag{getfield(Main, Symbol("##22#23")){Normal{Float64},Float64},Float64},Float64,2})
-Closest candidates are:
-  Float64(::Real, ::RoundingMode) where T<:AbstractFloat at rounding.jl:185
-  Float64(::T<:Number) where T<:Number at boot.jl:725
-  Float64(::Int8) at float.jl:60
-  ...
-
-julia> # WORKS!
-       grad(d::Distribution, θ, x)= ForwardDiff.gradient(z -> logpdf(update(d, z), x), θ)
-grad (generic function with 1 method)
-
-julia> grad(d, [1.0, 1.0], 0.0)
-2-element Array{Float64,1}:
- -1.0
-  0.0
-```
-
-"""
-@generated function update(d::D, θ...) where D <: Distribution
-    return :($(nameof(D))(θ...))
-end
-
-function update(d::TransformedDistribution{D, B, V}, θ...) where {V, D <: Distribution{V, Continuous}, B <: Bijector}
-    return TransformedDistribution(update(d.dist, θ...), d.transform)
-end
-=======
-
 # forward function
 const GLOBAL_RNG = Distributions.GLOBAL_RNG
 
@@ -836,4 +756,73 @@
 
 forward(td::Distribution) = forward(GLOBAL_RNG, td)
 forward(td::Distribution, num_samples::Int) = forward(GLOBAL_RNG, td, num_samples)
->>>>>>> a2336d5c
+
+# utility stuff
+params(td::Transformed) = params(td.dist)
+entropy(td::Transformed) = entropy(td.dist)
+
+# logabsdetjac for distributions
+logabsdetjac(d::UnivariateDistribution, x::T) where T <: Real = zero(T)
+logabsdetjac(d::MultivariateDistribution, x::AbstractVector{T}) where T <: Real = zero(T)
+
+# for transformed distributions the `y` is going to be the transformed variable
+# and so we use the inverse transform to get what we want
+# TODO: should this be renamed to `logabsdetinvjac`?
+"""
+    logabsdetjac(td::UnivariateTransformed, y::Real)
+    logabsdetjac(td::MultivariateTransformed, y::AbstractVector{<:Real})
+
+Computes the `logabsdetjac` of the _inverse_ transformation, since `rand(td)` returns
+the _transformed_ random variable.
+"""
+logabsdetjac(td::UnivariateTransformed, y::Real) = logabsdetjac(inv(td.transform), y)
+logabsdetjac(td::MultivariateTransformed, y::AbstractVector{<:Real}) = logabsdetjac(inv(td.transform), y)
+
+# updating params of distributions
+# TODO: should go somewhere else
+"""
+    update(d::D, θ)
+
+Takes a distribution `d::Distribution` and parameters `θ` and returns a new distribution of
+same UnionAll type but potentially parameterized by a different type. 
+
+# Examples
+This is very useful for
+cases where one has a distribution parameterized by `Float64` and want to use AD to differentate,
+say, the `logpdf` wrt. parameters of the distribution:
+```julia-repl
+julia> using Distributions, ForwardDiff
+
+julia> # WRONG!
+       grad(d::D, θ, x) where D <: Distribution = ForwardDiff.gradient(z -> logpdf(D(z...), x), θ)
+grad (generic function with 1 method)
+
+julia> d = Normal()
+Normal{Float64}(μ=0.0, σ=1.0)
+
+julia> grad(d, [1.0, 1.0], 0.0)
+ERROR: MethodError: no method matching Float64(::ForwardDiff.Dual{ForwardDiff.Tag{getfield(Main, Symbol("##22#23")){Normal{Float64},Float64},Float64},Float64,2})
+Closest candidates are:
+  Float64(::Real, ::RoundingMode) where T<:AbstractFloat at rounding.jl:185
+  Float64(::T<:Number) where T<:Number at boot.jl:725
+  Float64(::Int8) at float.jl:60
+  ...
+
+julia> # WORKS!
+       grad(d::Distribution, θ, x)= ForwardDiff.gradient(z -> logpdf(update(d, z), x), θ)
+grad (generic function with 1 method)
+
+julia> grad(d, [1.0, 1.0], 0.0)
+2-element Array{Float64,1}:
+ -1.0
+  0.0
+```
+
+"""
+@generated function update(d::D, θ...) where D <: Distribution
+    return :($(nameof(D))(θ...))
+end
+
+function update(d::TransformedDistribution{D, B, V}, θ...) where {V, D <: Distribution{V, Continuous}, B <: Bijector}
+    return TransformedDistribution(update(d.dist, θ...), d.transform)
+end
