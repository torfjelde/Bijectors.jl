using Distributions, Bijectors
using ForwardDiff
using Tracker

import Base: inv, ∘

import Random: AbstractRNG
import Distributions: logpdf, rand, rand!, _rand!, _logpdf, params
import StatsBase: entropy

#######################################
# AD stuff "extracted" from Turing.jl #
#######################################

abstract type ADBackend end
struct ForwardDiffAD <: ADBackend end
struct TrackerAD <: ADBackend end

const ADBACKEND = Ref(:forward_diff)
function setadbackend(backend_sym)
    @assert backend_sym == :forward_diff || backend_sym == :reverse_diff
    backend_sym == :forward_diff
    ADBACKEND[] = backend_sym
end

ADBackend() = ADBackend(ADBACKEND[])
ADBackend(T::Symbol) = ADBackend(Val(T))
function ADBackend(::Val{T}) where {T}
    if T === :forward_diff
        return ForwardDiffAD
    else
        return TrackerAD
    end
end

######################
# Bijector interface #
######################

"Abstract type for a `Bijector`."
abstract type Bijector end

Broadcast.broadcastable(b::Bijector) = Ref(b)

"""
Abstract type for a `Bijector` making use of auto-differentation (AD) to
implement `jacobian` and, by impliciation, `logabsdetjac`.
"""
abstract type ADBijector{AD} <: Bijector end

"""
    inv(b::Bijector)
    Inversed(b::Bijector)

A `Bijector` representing the inverse transform of `b`.
"""
struct Inversed{B <: Bijector} <: Bijector
    orig::B
end

inv(b::Bijector) = Inversed(b)
inv(ib::Inversed{<:Bijector}) = ib.orig

"""
    logabsdetjac(b::Bijector, x)
    logabsdetjac(ib::Inversed{<: Bijector}, y)

Computes the log(abs(det(J(x)))) where J is the jacobian of the transform.
Similarily for the inverse-transform.

Default implementation for `Inversed{<: Bijector}` is implemented as
`- logabsdetjac` of original `Bijector`.
"""
logabsdetjac(ib::Inversed{<: Bijector}, y) = - logabsdetjac(ib.orig, ib(y))

"""
    forward(b::Bijector, x)
    forward(b::Bijector, x, logjac)

Computes both `transform` and `logabsdetjac` in one forward pass, and
returns a named tuple `(rv=b(x), logabsdetjac=logabsdetjac(b, x))`.

`forward(b::Bijector, x, logjac)` allows the user to specify the accumulation
variable for the `logabsdetjac` field. This is useful for doing batch computations.
See below for example.

This defaults to the call above, but often one can re-use computation
in the computation of the forward pass and the computation of the
`logabsdetjac`. `forward` allows the user to take advantange of such
efficiencies, if they exist.

# Examples
`forward(b::Bijector, x, logjac)` allows specification of the accumulation variable
for the `logabsdetjac` field. This is useful for doing **batch computations**.
```
julia> b = PlanarLayer(2);

julia> cb = b ∘ b;

julia> x = randn(2, 3)
2×3 Array{Float64,2}:
  0.0660476  -0.77195  -1.7832  
 -0.147743   -1.46459   0.264924

julia> forward(cb, x)
ERROR: MethodError: no method matching +(::Array{Float64,1}, ::Float64)
  ...
julia> forward(cb, x, zeros(size(x, 2)))
(rv = [1.10887 0.32029 -0.704563; -0.639206 -1.97935 -0.243419], logabsdetjac = [0.018534, 1.46352e-5, 0.00521633])
```
    
"""
forward(b::Bijector, x) = forward(b, x, zero(eltype(x)))
forward(b::Bijector, x, logjac) = (rv=b(x), logabsdetjac=logjac + logabsdetjac(b, x))
forward(ib::Inversed{<: Bijector}, y) = (
    rv=ib(y),
    logabsdetjac=logabsdetjac(ib, y)
)


# AD implementations
function jacobian(b::ADBijector{<: ForwardDiffAD}, x::Real)
    return ForwardDiff.derivative(b, x)
end
function jacobian(b::Inversed{<: ADBijector{<: ForwardDiffAD}}, y::Real)
    return ForwardDiff.derivative(b, y)
end
function jacobian(b::ADBijector{<: ForwardDiffAD}, x::AbstractVector{<: Real})
    return ForwardDiff.jacobian(b, x)
end
function jacobian(b::Inversed{<: ADBijector{<: ForwardDiffAD}}, y::AbstractVector{<: Real})
    return ForwardDiff.jacobian(b, y)
end

function jacobian(b::ADBijector{<: TrackerAD}, x::Real)
    return Tracker.gradient(b, x)[1]
end
function jacobian(b::Inversed{<: ADBijector{<: TrackerAD}}, y::Real)
    return Tracker.gradient(b, y)[1]
end
function jacobian(b::ADBijector{<: TrackerAD}, x::AbstractVector{<: Real})
    # we extract `data` so that we don't returne a `Tracked` type
    return Tracker.data(Tracker.jacobian(b, x))
end
function jacobian(b::Inversed{<: ADBijector{<: TrackerAD}}, y::AbstractVector{<: Real})
    # we extract `data` so that we don't returne a `Tracked` type
    return Tracker.data(Tracker.jacobian(b, y))
end

# TODO: allow batch-computation, especially for univariate case?
logabsdetjac(b::ADBijector, x::Real) = log(abs(jacobian(b, x)))
# logabsdetjac(b::ADBijector, x::AbstractVector{<:Real}) = logabsdet(jacobian(b, x))[1]
function logabsdetjac(b::ADBijector, x::AbstractVector{<:Real})
    fact = lu(jacobian(b, x), check=false)
    return issuccess(fact) ? log(abs(det(fact))) : -Inf # TODO: do this or not?
end

"""
    logabsdetjacinv(b::Bijector, y)

Just an alias for `logabsdetjac(inv(b), y)`.
"""
logabsdetjacinv(b::Bijector, y) = logabsdetjac(inv(b), y)

###############
# Composition #
###############

"""
    ∘(b1::Bijector, b2::Bijector)
    compose(ts::Bijector...)

A `Bijector` representing composition of bijectors.

# Examples
It's important to note that `∘` does what is expected mathematically, which means that the
bijectors are applied to the input right-to-left, e.g. first applying `b2` and then `b1`:
```
(b1 ∘ b2)(x) == b1(b2(x))     # => true
```
But in the `Composed` struct itself, we store the bijectors left-to-right, so that
```
cb1 = b1 ∘ b2                  # => Composed.ts == (b2, b1)
cb2 = compose(b2, b1)          # => Composed.ts == (b2, b1)
cb1(x) == cb2(x) == b1(b2(x))  # => true
```
"""
struct Composed{A} <: Bijector
    ts::A
end

compose(ts::Bijector...) = Composed(ts)

# The transformation of `Composed` applies functions left-to-right
# but in mathematics we usually go from right-to-left; this reversal ensures that
# when we use the mathematical composition ∘ we get the expected behavior.
# TODO: change behavior of `transform` of `Composed`?
∘(b1::Bijector, b2::Bijector) = compose(b2, b1)

inv(ct::Composed) = Composed(map(inv, reverse(ct.ts)))

# # TODO: should arrays also be using recursive implementation instead?
function (cb::Composed{<: AbstractArray{<: Bijector}})(x)
    res = x
    for b ∈ cb.ts
        res = b(res)
    end

    return res
end

# recursive implementation like this allows type-inference
_transform(x, b1::Bijector, b2::Bijector) = b2(b1(x))
_transform(x, b::Bijector, bs::Bijector...) = _transform(b(x), bs...)
(cb::Composed{<: Tuple})(x) = _transform(x, cb.ts...)

function _logabsdetjac(x, b1::Bijector, b2::Bijector)
    res = forward(b1, x)
    return logabsdetjac(b2, res.rv) + res.logabsdetjac
end
function _logabsdetjac(x, b1::Bijector, bs::Bijector...)
    res = forward(b1, x)
    return _logabsdetjac(res.rv, bs...) + res.logabsdetjac
end
logabsdetjac(cb::Composed, x) = _logabsdetjac(x, cb.ts...)

# recursive implementation of `forward`
function _forward(f, b1::Bijector, b2::Bijector)
    f1 = forward(b1, f.rv)
    f2 = forward(b2, f1.rv)
    return (rv=f2.rv, logabsdetjac=f2.logabsdetjac + f1.logabsdetjac + f.logabsdetjac)
end
function _forward(f, b::Bijector, bs::Bijector...)
    f1 = forward(b, f.rv)
    f_ = (rv=f1.rv, logabsdetjac=f1.logabsdetjac + f.logabsdetjac)
    return _forward(f_, bs...)
end
<<<<<<< HEAD
forward(cb::Composed{<: Tuple}, x, logjac) = _forward((rv=x, logabsdetjac=logjac), cb.ts...)
forward(cb::Composed{<: Tuple}, x) = forward(cb, x, zero(eltype(x)))
=======
# if `x` represents multiple elements to act on, we want to allow the user to
# specify the `logjac` accumulation field since it's ambigious, e.g. should
# it be a vector or a float?
function forward(cb::Composed{<: Tuple}, x, logjac)
    _forward((rv=x, logabsdetjac=logjac), cb.ts...)
end
>>>>>>> e2f26dfc

function forward(cb::Composed, x, logjac)
    rv = x
    logjac_ = logjac
    
    for t in cb.ts
        res = forward(t, rv)
        rv = res.rv
        logjac_ = res.logabsdetjac + logjac_
    end
    return (rv=rv, logabsdetjac=logjac_)
<<<<<<< HEAD
end
forward(cb::Composed, x) = forward(cb, x, zero(eltype(x)))

###########
# Stacked #
###########
"""
    Stacked(bs)
    Stacked(bs, ranges)
    vcat(bs::Bijector...)

A `Bijector` which stacks bijectors together which can then be applied to a vector
where `bs[i]::Bijector` is applied to `x[ranges[i]]`.

# Examples
```
b1 = Logistic(0.0, 1.0)
b2 = Identity()
b = vcat(b1, b2)
b([0.0, 1.0]) == [b1(0.0), 1.0]  # => true
```
"""
struct Stacked{B, N} <: Bijector where N
    bs::B
    ranges::NTuple{N, UnitRange{Int}}
end
Stacked(bs) = Stacked(bs, NTuple{length(bs), UnitRange{Int}}([i:i for i = 1:length(bs)]))
Stacked(bs, ranges) = Stacked(bs, NTuple{length(bs), UnitRange{Int}}(ranges))

Base.vcat(bs::Bijector...) = Stacked(bs)

inv(sb::Stacked) = Stacked(inv.(sb.bs))

# TODO: Is there a better approach to this?
@generated function _transform(x, rs::NTuple{N, UnitRange{Int}}, bs::Bijector...) where N
    exprs = []
    for i = 1:N
        push!(exprs, :(bs[$i](x[rs[$i]])))
    end

    return :(vcat($(exprs...)))
end
_transform(x, rs::NTuple{1, UnitRange{Int}}, b::Bijector) = b(x)

(sb::Stacked)(x::AbstractArray{<: Real}) = _transform(x, sb.ranges, sb.bs...)
(sb::Stacked)(x::AbstractMatrix{<: Real}) = hcat([sb(x[:, i]) for i = 1:size(x, 2)]...)

# TODO: implement jacobian using matrices with BlockDiagonal.jl
# jacobian(sb::Stacked, x) = BDiagonal([jacobian(sb.bs[i], x[sb.ranges[i]]) for i = 1:length(sb.ranges)])
function logabsdetjac(sb::Stacked, x::AbstractArray{<: Real})
    # We also sum each of the `logabsdetjac()` calls because in the case we're `x`
    # is a vector, since we're using ranges to index we get back a vector.
    # In this case, 1D bijectors will act elementwise and return a vector of equal length.
    # TODO: Don't do this double-sum? Would be nice to be able to batch things, right?
    return sum([sum(logabsdetjac(sb.bs[i], x[sb.ranges[i]])) for i = 1:length(sb.ranges)])
=======
>>>>>>> e2f26dfc
end


##############################
# Example bijector: Identity #
##############################

struct Identity <: Bijector end
(::Identity)(x) = x
(::Inversed{Identity})(y) = y

forward(::Identity, x) = (rv=x, logabsdetjac=zero(x))

logabsdetjac(::Identity, y::T) where T <: Real = zero(T)
logabsdetjac(::Identity, y::AbstractArray{T}) where T <: Real = zero(T)

const IdentityBijector = Identity()

###############################
# Example: Logit and Logistic #
###############################
using StatsFuns: logit, logistic

struct Logit{T<:Real} <: Bijector
    a::T
    b::T
end

(b::Logit)(x) = @. logit((x - b.a) / (b.b - b.a))
(ib::Inversed{<: Logit{<: Real}})(y) = @. (ib.orig.b - ib.orig.a) * logistic(y) + ib.orig.a

logabsdetjac(b::Logit{<:Real}, x) = @. log((x - b.a) * (b.b - x) / (b.b - b.a))

#############
# Exp & Log #
#############

struct Exp <: Bijector end
struct Log <: Bijector end
const exp_b = Exp()
const log_b = Log()

(b::Log)(x) = @. log(x)
(b::Exp)(y) = @. exp(y)

inv(b::Log) = exp_b
inv(b::Exp) = log_b

logabsdetjac(b::Log, x) = @. log(x)
logabsdetjac(b::Exp, y) = - y

#################
# Shift & Scale #
#################
struct Shift{T} <: Bijector
    a::T
end

(b::Shift)(x) = b.a + x
inv(b::Shift) = Shift(-b.a)
logabsdetjac(b::Shift, x::T) where T = zero(T)

struct Scale{T} <: Bijector
    a::T
end

(b::Scale)(x) = b.a * x
inv(b::Scale) = Scale(b.a^(-1))
inv(b::Scale{<: AbstractVector}) = Scale(b.a.^(-1))
logabsdetjac(b::Scale, x) = log(abs(b.a))

####################
# Simplex bijector #
####################
struct SimplexBijector{T} <: Bijector where T end

const simplex_b = SimplexBijector{Val{false}}()
const simplex_b_proj = SimplexBijector{Val{true}}()

# the following implementations are basically just copy-paste from `invlink` and
# `link` for `SimplexDistributions` but dropping the dependence on the `Distribution`.
function _clamp(x::T, b::SimplexBijector) where T
    bounds = (zero(T), one(T))
    clamped_x = clamp(x, bounds...)
    DEBUG && @debug "x = $x, bounds = $bounds, clamped_x = $clamped_x"
    return clamped_x
end

function (b::SimplexBijector{Val{proj}})(x::AbstractVector{T}) where {T, proj}
    y, K = similar(x), length(x)

    ϵ = _eps(T)
    sum_tmp = zero(T)
    @inbounds z = x[1] * (one(T) - 2ϵ) + ϵ # z ∈ [ϵ, 1-ϵ]
    @inbounds y[1] = StatsFuns.logit(z) + log(T(K - 1))
    @inbounds @simd for k in 2:(K - 1)
        sum_tmp += x[k - 1]
        # z ∈ [ϵ, 1-ϵ]
        # x[k] = 0 && sum_tmp = 1 -> z ≈ 1
        z = (x[k] + ϵ)*(one(T) - 2ϵ)/((one(T) + ϵ) - sum_tmp)
        y[k] = StatsFuns.logit(z) + log(T(K - k))
    end
    @inbounds sum_tmp += x[K - 1]
    @inbounds if proj
        y[K] = zero(T)
    else
        y[K] = one(T) - sum_tmp - x[K]
    end

    return y
end

# Vectorised implementation of the above.
function (b::SimplexBijector{Val{proj}})(X::AbstractMatrix{T}) where {T<:Real, proj}
    Y, K, N = similar(X), size(X, 1), size(X, 2)

    ϵ = _eps(T)
    @inbounds @simd for n in 1:size(X, 2)
        sum_tmp = zero(T)
        z = X[1, n] * (one(T) - 2ϵ) + ϵ
        Y[1, n] = StatsFuns.logit(z) + log(T(K - 1))
        for k in 2:(K - 1)
            sum_tmp += X[k - 1, n]
            z = (X[k, n] + ϵ)*(one(T) - 2ϵ)/((one(T) + ϵ) - sum_tmp)
            Y[k, n] = StatsFuns.logit(z) + log(T(K - k))
        end
        sum_tmp += X[K-1, n]
        if proj
            Y[K, n] = zero(T)
        else
            Y[K, n] = one(T) - sum_tmp - X[K, n]
        end
    end

    return Y
end

function (ib::Inversed{<: SimplexBijector{Val{proj}}})(y::AbstractVector{T}) where {T, proj}
    x, K = similar(y), length(y)

    ϵ = _eps(T)
    @inbounds z = StatsFuns.logistic(y[1] - log(T(K - 1)))
    @inbounds x[1] = _clamp((z - ϵ) / (one(T) - 2ϵ), ib.orig)
    sum_tmp = zero(T)
    @inbounds @simd for k = 2:(K - 1)
        z = StatsFuns.logistic(y[k] - log(T(K - k)))
        sum_tmp += x[k-1]
        x[k] = _clamp(((one(T) + ϵ) - sum_tmp) / (one(T) - 2ϵ) * z - ϵ, ib.orig)
    end
    @inbounds sum_tmp += x[K - 1]
    @inbounds if proj
        x[K] = _clamp(one(T) - sum_tmp, ib.orig)
    else
        x[K] = _clamp(one(T) - sum_tmp - y[K], ib.orig)
    end
    
    return x
end

# Vectorised implementation of the above.
function (ib::Inversed{<: SimplexBijector{Val{proj}}})(
    Y::AbstractMatrix{T}
) where {T<:Real, proj}
    X, K, N = similar(Y), size(Y, 1), size(Y, 2)

    ϵ = _eps(T)
    @inbounds @simd for n in 1:size(X, 2)
        sum_tmp, z = zero(T), StatsFuns.logistic(Y[1, n] - log(T(K - 1)))
        X[1, n] = _clamp((z - ϵ) / (one(T) - 2ϵ), ib.orig)
        for k in 2:(K - 1)
            z = StatsFuns.logistic(Y[k, n] - log(T(K - k)))
            sum_tmp += X[k - 1]
            X[k, n] = _clamp(((one(T) + ϵ) - sum_tmp) / (one(T) - 2ϵ) * z - ϵ, ib.orig)
        end
        sum_tmp += X[K - 1, n]
        if proj
            X[K, n] = _clamp(one(T) - sum_tmp, ib.orig)
        else
            X[K, n] = _clamp(one(T) - sum_tmp - Y[K, n], ib.orig)
        end
    end

    return X
end


function logabsdetjac(b::SimplexBijector, x::AbstractVector{T}) where T
    ϵ = _eps(T)
    lp = zero(T)
    
    K = length(x)

    sum_tmp = zero(eltype(x))
    @inbounds z = x[1]
    lp += log(z + ϵ) + log((one(T) + ϵ) - z)
    @inbounds @simd for k in 2:(K - 1)
        sum_tmp += x[k-1]
        z = x[k] / ((one(T) + ϵ) - sum_tmp)
        lp += log(z + ϵ) + log((one(T) + ϵ) - z) + log((one(T) + ϵ) - sum_tmp)
    end

    return lp
end

#######################################################
# Constrained to unconstrained distribution bijectors #
#######################################################
"""
    DistributionBijector(d::Distribution)
    DistributionBijector{<: ADBackend, D}(d::Distribution)

This is the default `Bijector` for a distribution. 

It uses `link` and `invlink` to compute the transformations, and `AD` to compute
the `jacobian` and `logabsdetjac`.
"""
struct DistributionBijector{AD, D} <: ADBijector{AD} where D <: Distribution
    dist::D
end
function DistributionBijector(dist::D) where D <: Distribution
    DistributionBijector{ADBackend(), D}(dist)
end

# Simply uses `link` and `invlink` as transforms with AD to get jacobian
(b::DistributionBijector)(x) = link(b.dist, x)
(ib::Inversed{<: DistributionBijector})(y) = invlink(ib.orig.dist, y)

<<<<<<< HEAD

"""
    bijector(d::Distribution)
=======
>>>>>>> e2f26dfc

Returns the constrained-to-unconstrained bijector for distribution `d`.
"""
bijector(d::Distribution) = DistributionBijector(d)

# Transformed distributions
struct TransformedDistribution{D, B, V} <: Distribution{V, Continuous} where {D <: Distribution{V, Continuous}, B <: Bijector}
    dist::D
    transform::B
end
function TransformedDistribution(d::D, b::B) where {V <: VariateForm, B <: Bijector, D <: Distribution{V, Continuous}}
    return TransformedDistribution{D, B, V}(d, b)
end


const UnivariateTransformed = TransformedDistribution{<: Distribution, <: Bijector, Univariate}
const MultivariateTransformed = TransformedDistribution{<: Distribution, <: Bijector, Multivariate}
const MvTransformed = MultivariateTransformed
const MatrixTransformed = TransformedDistribution{<: Distribution, <: Bijector, Matrixvariate}
const Transformed = TransformedDistribution


"""
    transformed(d::Distribution)
    transformed(d::Distribution, b::Bijector)

Couples distribution `d` with the bijector `b` by returning a `TransformedDistribution`.

If no bijector is provided, i.e. `transformed(d)` is called, then 
`transformed(d, bijector(d))` is returned.
"""
transformed(d::Distribution, b::Bijector) = TransformedDistribution(d, b)
transformed(d) = transformed(d, bijector(d))

"""
    bijector(d::Distribution)

Returns the constrained-to-unconstrained bijector for distribution `d`.
"""
bijector(d::Normal) = IdentityBijector
bijector(d::MvNormal) = IdentityBijector
bijector(d::PositiveDistribution) = log_b
bijector(d::SimplexDistribution) = simplex_b_proj

_union2tuple(T1::Type, T2::Type) = (T1, T2)
_union2tuple(T1::Type, T2::Union) = (T1, _union2tuple(T2.a, T2.b)...)
_union2tuple(T::Union) = _union2tuple(T.a, T.b)

bijector(d::Kolmogorov) = Logit(zero(eltype(d)), zero(eltype(d)))
for D in _union2tuple(UnitDistribution)[2:end]
    # Skipping Kolmogorov because it's a DataType
    @eval bijector(d::$D{T}) where T <: Real = Logit(zero(T), one(T))
end

# FIXME: Can we make this type-stable?
# Everything but `Truncated` can probably be made type-stable
# by explicit implementation. Can also make a `TruncatedBijector`
# which has the same transform as the `link` function.
# E.g. (b::Truncated)(x) = link(b.d, x) or smth
function bijector(d::TransformDistribution) where D <: Distribution
    a, b = minimum(d), maximum(d)
    lowerbounded, upperbounded = isfinite(a), isfinite(b)
    if lowerbounded && upperbounded
        return Logit(a, b)
    elseif lowerbounded
        return (log_b ∘ Shift(- a))
    elseif upperbounded
        return (log_b ∘ Shift(b) ∘ Scale(- one(typeof(b))))
    else
        return IdentityBijector
    end
end

##############################
# Distributions.jl interface #
##############################

# size
Base.length(td::Transformed) = length(td.dist)
Base.size(td::Transformed) = size(td.dist)

function logpdf(td::UnivariateTransformed, y::Real)
    res = forward(inv(td.transform), y)
    return logpdf(td.dist, res.rv) .- res.logabsdetjac
end

# TODO: implement more efficiently for flows in the case of `Matrix`
function _logpdf(td::MvTransformed, y::AbstractVector{<: Real})
    res = forward(inv(td.transform), y)
    return logpdf(td.dist, res.rv) .- res.logabsdetjac
end

function _logpdf(td::MvTransformed{<: Dirichlet}, y::AbstractVector{<: Real})
    T = eltype(y)
    ϵ = _eps(T)

    res = forward(inv(td.transform), y)
    return logpdf(td.dist, mappedarray(x->x+ϵ, res.rv)) .- res.logabsdetjac
end

# TODO: should eventually drop using `logpdf_with_trans` and replace with
# res = forward(inv(td.transform), y)
# logpdf(td.dist, res.rv) .- res.logabsdetjac
function _logpdf(td::MatrixTransformed, y::AbstractMatrix{<:Real})
    return logpdf_with_trans(td.dist, inv(td.transform)(y), true)
end

# rand
rand(td::UnivariateTransformed) = td.transform(rand(td.dist))
rand(rng::AbstractRNG, td::UnivariateTransformed) = td.transform(rand(rng, td.dist))

# These ovarloadings are useful for differentiating sampling wrt. params of `td.dist`
# or params of `Bijector`, as they are not inplace like the default `rand`
rand(td::MvTransformed) = td.transform(rand(td.dist))
rand(rng::AbstractRNG, td::MvTransformed) = td.transform(rand(rng, td.dist))
# TODO: implement more efficiently for flows
function rand(rng::AbstractRNG, td::MvTransformed, num_samples::Int)
    res = hcat([td.transform(rand(td.dist)) for i = 1:num_samples]...)
    return res
end

function _rand!(rng::AbstractRNG, td::MvTransformed, x::AbstractVector{<: Real})
    rand!(rng, td.dist, x)
    x .= td.transform(x)
end

function _rand!(rng::AbstractRNG, td::MatrixTransformed, x::DenseMatrix{<: Real})
    rand!(rng, td.dist, x)
    x .= td.transform(x)
end

#############################################################
# Additional useful functions for `TransformedDistribution` #
#############################################################
"""
    logpdf_with_jac(td::UnivariateTransformed, y::Real)
    logpdf_with_jac(td::MvTransformed, y::AbstractVector{<:Real})
    logpdf_with_jac(td::MatrixTransformed, y::AbstractMatrix{<:Real})

Makes use of the `forward` method to potentially re-use computation
and returns a tuple `(logpdf, logabsdetjac)`.
"""
function logpdf_with_jac(td::UnivariateTransformed, y::Real)
    res = forward(inv(td.transform), y)
    return (logpdf(td.dist, res.rv) .- res.logabsdetjac, res.logabsdetjac)
end

# TODO: implement more efficiently for flows in the case of `Matrix`
function logpdf_with_jac(td::MvTransformed, y::AbstractVector{<:Real})
    res = forward(inv(td.transform), y)
    return (logpdf(td.dist, res.rv) .- res.logabsdetjac, res.logabsdetjac)
end

function logpdf_with_jac(td::MvTransformed, y::AbstractMatrix{<:Real})
    res = forward(inv(td.transform), y)
    return (logpdf(td.dist, res.rv) .- res.logabsdetjac, res.logabsdetjac)
end

function logpdf_with_jac(td::MvTransformed{<: Dirichlet}, y::AbstractVector{<:Real})
    T = eltype(y)
    ϵ = _eps(T)

    res = forward(inv(td.transform), y)
    return (logpdf(td.dist, mappedarray(x->x+ϵ, res.rv)) .- res.logabsdetjac, res.logabsdetjac)
end

# TODO: should eventually drop using `logpdf_with_trans`
function logpdf_with_jac(td::MatrixTransformed, y::AbstractMatrix{<:Real})
    res = forward(inv(td.transform), y)
    return (logpdf_with_trans(td.dist, res.rv, true), res.logabsdetjac)
end

"""
    logpdf_forward(td::Transformed, x)
    logpdf_forward(td::Transformed, x, logjac)

Computes the `logpdf` using the forward pass of the bijector rather than using
the inverse transform to compute the necessary `logabsdetjac`.

This is similar to `logpdf_with_trans`.
"""
# TODO: implement more efficiently for flows in the case of `Matrix`
logpdf_forward(td::Transformed, x, logjac) = logpdf(td.dist, x) .+ logjac
logpdf_forward(td::Transformed, x) = logpdf_forward(td, x, logabsdetjac(td.transform, x))

forward(d::Transformed, x) = forward(d.transform, x)
forward(d::Transformed) = forward(d, rand(d.dist))

# utility stuff
params(td::Transformed) = params(td.dist)
entropy(td::Transformed) = entropy(td.dist)

# logabsdetjac for distributions
logabsdetjac(d::UnivariateDistribution, x::T) where T <: Real = zero(T)
logabsdetjac(d::MultivariateDistribution, x::AbstractVector{T}) where T <: Real = zero(T)

# for transformed distributions the `y` is going to be the transformed variable
# and so we use the inverse transform to get what we want
# TODO: should this be renamed to `logabsdetinvjac`?
"""
    logabsdetjac(td::UnivariateTransformed, y::Real)
    logabsdetjac(td::MultivariateTransformed, y::AbstractVector{<:Real})

Computes the `logabsdetjac` of the _inverse_ transformation, since `rand(td)` returns
the _transformed_ random variable.
"""
logabsdetjac(td::UnivariateTransformed, y::Real) = logabsdetjac(inv(td.transform), y)
logabsdetjac(td::MultivariateTransformed, y::AbstractVector{<:Real}) = logabsdetjac(inv(td.transform), y)

# updating params of distributions
# TODO: should go somewhere else
"""
    update(d::D, θ)

Takes a distribution `d::Distribution` and parameters `θ` and returns a new distribution of
same UnionAll type but potentially parameterized by a different type. 

# Examples
This is very useful for
cases where one has a distribution parameterized by `Float64` and want to use AD to differentate,
say, the `logpdf` wrt. parameters of the distribution:
```julia-repl
julia> using Distributions, ForwardDiff

julia> # WRONG!
       grad(d::D, θ, x) where D <: Distribution = ForwardDiff.gradient(z -> logpdf(D(z...), x), θ)
grad (generic function with 1 method)

julia> d = Normal()
Normal{Float64}(μ=0.0, σ=1.0)

julia> grad(d, [1.0, 1.0], 0.0)
ERROR: MethodError: no method matching Float64(::ForwardDiff.Dual{ForwardDiff.Tag{getfield(Main, Symbol("##22#23")){Normal{Float64},Float64},Float64},Float64,2})
Closest candidates are:
  Float64(::Real, ::RoundingMode) where T<:AbstractFloat at rounding.jl:185
  Float64(::T<:Number) where T<:Number at boot.jl:725
  Float64(::Int8) at float.jl:60
  ...

julia> # WORKS!
       grad(d::Distribution, θ, x)= ForwardDiff.gradient(z -> logpdf(update(d, z), x), θ)
grad (generic function with 1 method)

julia> grad(d, [1.0, 1.0], 0.0)
2-element Array{Float64,1}:
 -1.0
  0.0
```

"""
@generated function update(d::D, θ...) where D <: Distribution
    return :($(nameof(D))(θ...))
end

function update(d::TransformedDistribution{D, B, V}, θ...) where {V, D <: Distribution{V, Continuous}, B <: Bijector}
    return TransformedDistribution(update(d.dist, θ...), d.transform)
end<|MERGE_RESOLUTION|>--- conflicted
+++ resolved
@@ -235,17 +235,12 @@
     f_ = (rv=f1.rv, logabsdetjac=f1.logabsdetjac + f.logabsdetjac)
     return _forward(f_, bs...)
 end
-<<<<<<< HEAD
-forward(cb::Composed{<: Tuple}, x, logjac) = _forward((rv=x, logabsdetjac=logjac), cb.ts...)
-forward(cb::Composed{<: Tuple}, x) = forward(cb, x, zero(eltype(x)))
-=======
 # if `x` represents multiple elements to act on, we want to allow the user to
 # specify the `logjac` accumulation field since it's ambigious, e.g. should
 # it be a vector or a float?
 function forward(cb::Composed{<: Tuple}, x, logjac)
     _forward((rv=x, logabsdetjac=logjac), cb.ts...)
 end
->>>>>>> e2f26dfc
 
 function forward(cb::Composed, x, logjac)
     rv = x
@@ -257,9 +252,7 @@
         logjac_ = res.logabsdetjac + logjac_
     end
     return (rv=rv, logabsdetjac=logjac_)
-<<<<<<< HEAD
-end
-forward(cb::Composed, x) = forward(cb, x, zero(eltype(x)))
+end
 
 ###########
 # Stacked #
@@ -313,8 +306,6 @@
     # In this case, 1D bijectors will act elementwise and return a vector of equal length.
     # TODO: Don't do this double-sum? Would be nice to be able to batch things, right?
     return sum([sum(logabsdetjac(sb.bs[i], x[sb.ranges[i]])) for i = 1:length(sb.ranges)])
-=======
->>>>>>> e2f26dfc
 end
 
 
@@ -542,12 +533,9 @@
 (b::DistributionBijector)(x) = link(b.dist, x)
 (ib::Inversed{<: DistributionBijector})(y) = invlink(ib.orig.dist, y)
 
-<<<<<<< HEAD
 
 """
     bijector(d::Distribution)
-=======
->>>>>>> e2f26dfc
 
 Returns the constrained-to-unconstrained bijector for distribution `d`.
 """
